/*
 * Copyright (C) 2014 The Android Open Source Project
 *
 * Licensed under the Apache License, Version 2.0 (the "License");
 * you may not use this file except in compliance with the License.
 * You may obtain a copy of the License at
 *
 *      http://www.apache.org/licenses/LICENSE-2.0
 *
 * Unless required by applicable law or agreed to in writing, software
 * distributed under the License is distributed on an "AS IS" BASIS,
 * WITHOUT WARRANTIES OR CONDITIONS OF ANY KIND, either express or implied.
 * See the License for the specific language governing permissions and
 * limitations under the License.
 */

package android.support.v4.media.session;

import static androidx.annotation.RestrictTo.Scope.LIBRARY;
import static androidx.annotation.RestrictTo.Scope.LIBRARY_GROUP_PREFIX;
import static androidx.media.MediaSessionManager.RemoteUserInfo.LEGACY_CONTROLLER;
import static androidx.media.MediaSessionManager.RemoteUserInfo.UNKNOWN_PID;
import static androidx.media.MediaSessionManager.RemoteUserInfo.UNKNOWN_UID;

import android.annotation.SuppressLint;
import android.app.Activity;
import android.app.PendingIntent;
import android.content.BroadcastReceiver;
import android.content.ComponentName;
import android.content.Context;
import android.content.Intent;
import android.graphics.Bitmap;
import android.media.AudioAttributes;
import android.media.AudioManager;
import android.media.MediaDescription;
import android.media.MediaMetadata;
import android.media.MediaMetadataEditor;
import android.media.MediaMetadataRetriever;
import android.media.Rating;
import android.media.RemoteControlClient;
import android.media.VolumeProvider;
import android.media.session.MediaSession;
import android.media.session.PlaybackState;
import android.net.Uri;
import android.os.BadParcelableException;
import android.os.Binder;
import android.os.Build;
import android.os.Bundle;
import android.os.Handler;
import android.os.IBinder;
import android.os.Looper;
import android.os.Message;
import android.os.Parcel;
import android.os.Parcelable;
import android.os.RemoteCallbackList;
import android.os.RemoteException;
import android.os.ResultReceiver;
import android.os.SystemClock;
import android.support.v4.media.MediaDescriptionCompat;
import android.support.v4.media.MediaMetadataCompat;
import android.support.v4.media.RatingCompat;
import android.text.TextUtils;
import android.util.Log;
import android.util.TypedValue;
import android.view.KeyEvent;
import android.view.ViewConfiguration;

import androidx.annotation.GuardedBy;
import androidx.annotation.IntDef;
import androidx.annotation.NonNull;
import androidx.annotation.Nullable;
import androidx.annotation.RequiresApi;
import androidx.annotation.RestrictTo;
import androidx.core.app.BundleCompat;
import androidx.media.MediaSessionManager;
import androidx.media.MediaSessionManager.RemoteUserInfo;
import androidx.media.VolumeProviderCompat;
import androidx.media.session.MediaButtonReceiver;
import androidx.versionedparcelable.ParcelUtils;
import androidx.versionedparcelable.VersionedParcelable;

import java.lang.annotation.Retention;
import java.lang.annotation.RetentionPolicy;
import java.lang.ref.WeakReference;
import java.lang.reflect.Method;
import java.util.ArrayList;
import java.util.List;

/**
 * Allows interaction with media controllers, volume keys, media buttons, and
 * transport controls.
 * <p>
 * A MediaSession should be created when an app wants to publish media playback
 * information or handle media keys. In general an app only needs one session
 * for all playback, though multiple sessions can be created to provide finer
 * grain controls of media.
 * <p>
 * Once a session is created the owner of the session may pass its
 * {@link #getSessionToken() session token} to other processes to allow them to
 * create a {@link MediaControllerCompat} to interact with the session.
 * <p>
 * To receive commands, media keys, and other events a {@link Callback} must be
 * set with {@link #setCallback(Callback)}.
 * <p>
 * When an app is finished performing playback it must call {@link #release()}
 * to clean up the session and notify any controllers.
 * <p>
 * MediaSessionCompat objects are not thread safe and all calls should be made
 * from the same thread.
 * <p>
 * This is a helper for accessing features in
 * {@link android.media.session.MediaSession} introduced after API level 4 in a
 * backwards compatible fashion.
 *
 * <div class="special reference">
 * <h3>Developer Guides</h3>
 * <p>For information about building your media application, read the
 * <a href="{@docRoot}guide/topics/media-apps/index.html">Media Apps</a> developer guide.</p>
 * </div>
 */
public class MediaSessionCompat {
    static final String TAG = "MediaSessionCompat";

    private final MediaSessionImpl mImpl;
    private final MediaControllerCompat mController;
    private final ArrayList<OnActiveChangeListener> mActiveListeners = new ArrayList<>();

    @IntDef(flag=true, value={
            FLAG_HANDLES_MEDIA_BUTTONS,
            FLAG_HANDLES_TRANSPORT_CONTROLS,
            FLAG_HANDLES_QUEUE_COMMANDS })
    @Retention(RetentionPolicy.SOURCE)
    private @interface SessionFlags {}

    /**
     * Sets this flag on the session to indicate that it can handle media button
     * events.
     *
     * @deprecated This flag is no longer used. All media sessions are expected to handle media
     * button events now. For backward compatibility, this flag will be always set.
     */
    @Deprecated
    public static final int FLAG_HANDLES_MEDIA_BUTTONS = 1 << 0;

    /**
     * Sets this flag on the session to indicate that it handles transport
     * control commands through its {@link Callback}.
     *
     * @deprecated This flag is no longer used. All media sessions are expected to handle transport
     * controls now. For backward compatibility, this flag will be always set.
     */
    @Deprecated
    public static final int FLAG_HANDLES_TRANSPORT_CONTROLS = 1 << 1;

    /**
     * Sets this flag on the session to indicate that it handles queue
     * management commands through its {@link Callback}.
     */
    public static final int FLAG_HANDLES_QUEUE_COMMANDS = 1 << 2;

    /**
     * Predefined custom action to flag the media that is currently playing as inappropriate.
     *
     * @see Callback#onCustomAction
     */
    public static final String ACTION_FLAG_AS_INAPPROPRIATE =
            "android.support.v4.media.session.action.FLAG_AS_INAPPROPRIATE";

    /**
     * Predefined custom action to skip the advertisement that is currently playing.
     *
     * @see Callback#onCustomAction
     */
    public static final String ACTION_SKIP_AD = "android.support.v4.media.session.action.SKIP_AD";

    /**
     * Predefined custom action to follow an artist, album, or playlist. The extra bundle must have
     * {@link #ARGUMENT_MEDIA_ATTRIBUTE} to indicate the type of the follow action. The
     * bundle can also have an optional string argument,
     * {@link #ARGUMENT_MEDIA_ATTRIBUTE_VALUE}, to specify the target to follow (e.g., the
     * name of the artist to follow). If this argument is omitted, the currently playing media will
     * be the target of the action. Thus, the session must perform the follow action with the
     * current metadata. If there's no specified attribute in the current metadata, the controller
     * must not omit this argument.
     *
     * @see #ARGUMENT_MEDIA_ATTRIBUTE
     * @see #ARGUMENT_MEDIA_ATTRIBUTE_VALUE
     * @see Callback#onCustomAction
     */
    public static final String ACTION_FOLLOW = "android.support.v4.media.session.action.FOLLOW";

    /**
     * Predefined custom action to unfollow an artist, album, or playlist. The extra bundle must
     * have {@link #ARGUMENT_MEDIA_ATTRIBUTE} to indicate the type of the unfollow action.
     * The bundle can also have an optional string argument,
     * {@link #ARGUMENT_MEDIA_ATTRIBUTE_VALUE}, to specify the target to unfollow (e.g., the
     * name of the artist to unfollow). If this argument is omitted, the currently playing media
     * will be the target of the action. Thus, the session must perform the unfollow action with the
     * current metadata. If there's no specified attribute in the current metadata, the controller
     * must not omit this argument.
     *
     * @see #ARGUMENT_MEDIA_ATTRIBUTE
     * @see #ARGUMENT_MEDIA_ATTRIBUTE_VALUE
     * @see Callback#onCustomAction
     */
    public static final String ACTION_UNFOLLOW = "android.support.v4.media.session.action.UNFOLLOW";

    /**
     * Argument to indicate the media attribute. It should be one of the following:
     * <ul>
     * <li>{@link #MEDIA_ATTRIBUTE_ARTIST}</li>
     * <li>{@link #MEDIA_ATTRIBUTE_PLAYLIST}</li>
     * <li>{@link #MEDIA_ATTRIBUTE_ALBUM}</li>
     * </ul>
     */
    public static final String ARGUMENT_MEDIA_ATTRIBUTE =
            "android.support.v4.media.session.ARGUMENT_MEDIA_ATTRIBUTE";

    /**
     * String argument to indicate the value of the media attribute (e.g., the name of the artist).
     */
    public static final String ARGUMENT_MEDIA_ATTRIBUTE_VALUE =
            "android.support.v4.media.session.ARGUMENT_MEDIA_ATTRIBUTE_VALUE";

    /**
     * The value of {@link #ARGUMENT_MEDIA_ATTRIBUTE} indicating the artist.
     *
     * @see #ARGUMENT_MEDIA_ATTRIBUTE
     */
    public static final int MEDIA_ATTRIBUTE_ARTIST = 0;

    /**
     * The value of {@link #ARGUMENT_MEDIA_ATTRIBUTE} indicating the album.
     *
     * @see #ARGUMENT_MEDIA_ATTRIBUTE
     */
    public static final int MEDIA_ATTRIBUTE_ALBUM = 1;

    /**
     * The value of {@link #ARGUMENT_MEDIA_ATTRIBUTE} indicating the playlist.
     *
     * @see #ARGUMENT_MEDIA_ATTRIBUTE
     */
    public static final int MEDIA_ATTRIBUTE_PLAYLIST = 2;

    /**
     * Custom action to invoke playFromUri() for the forward compatibility.
     *
     * @hide
     */
    @RestrictTo(LIBRARY)
    public static final String ACTION_PLAY_FROM_URI =
            "android.support.v4.media.session.action.PLAY_FROM_URI";

    /**
     * Custom action to invoke prepare() for the forward compatibility.
     *
     * @hide
     */
    @RestrictTo(LIBRARY)
    public static final String ACTION_PREPARE = "android.support.v4.media.session.action.PREPARE";

    /**
     * Custom action to invoke prepareFromMediaId() for the forward compatibility.
     *
     * @hide
     */
    @RestrictTo(LIBRARY)
    public static final String ACTION_PREPARE_FROM_MEDIA_ID =
            "android.support.v4.media.session.action.PREPARE_FROM_MEDIA_ID";

    /**
     * Custom action to invoke prepareFromSearch() for the forward compatibility.
     *
     * @hide
     */
    @RestrictTo(LIBRARY)
    public static final String ACTION_PREPARE_FROM_SEARCH =
            "android.support.v4.media.session.action.PREPARE_FROM_SEARCH";

    /**
     * Custom action to invoke prepareFromUri() for the forward compatibility.
     *
     * @hide
     */
    @RestrictTo(LIBRARY)
    public static final String ACTION_PREPARE_FROM_URI =
            "android.support.v4.media.session.action.PREPARE_FROM_URI";

    /**
     * Custom action to invoke setCaptioningEnabled() for the forward compatibility.
     *
     * @hide
     */
    @RestrictTo(LIBRARY)
    public static final String ACTION_SET_CAPTIONING_ENABLED =
            "android.support.v4.media.session.action.SET_CAPTIONING_ENABLED";

    /**
     * Custom action to invoke setRepeatMode() for the forward compatibility.
     *
     * @hide
     */
    @RestrictTo(LIBRARY)
    public static final String ACTION_SET_REPEAT_MODE =
            "android.support.v4.media.session.action.SET_REPEAT_MODE";

    /**
     * Custom action to invoke setShuffleMode() for the forward compatibility.
     *
     * @hide
     */
    @RestrictTo(LIBRARY)
    public static final String ACTION_SET_SHUFFLE_MODE =
            "android.support.v4.media.session.action.SET_SHUFFLE_MODE";

    /**
     * Custom action to invoke setRating() with extra fields.
     *
     * @hide
     */
    @RestrictTo(LIBRARY)
    public static final String ACTION_SET_RATING =
            "android.support.v4.media.session.action.SET_RATING";

    /**
     * Custom action to invoke setPlaybackSpeed() with extra fields.
     *
     * @hide
     */
    @RestrictTo(LIBRARY)
    public static final String ACTION_SET_PLAYBACK_SPEED =
            "android.support.v4.media.session.action.SET_PLAYBACK_SPEED";

    /**
     * Argument for use with {@link #ACTION_PREPARE_FROM_MEDIA_ID} indicating media id to play.
     *
     * @hide
     */
    @RestrictTo(LIBRARY)
    public static final String ACTION_ARGUMENT_MEDIA_ID =
            "android.support.v4.media.session.action.ARGUMENT_MEDIA_ID";

    /**
     * Argument for use with {@link #ACTION_PREPARE_FROM_SEARCH} indicating search query.
     *
     * @hide
     */
    @RestrictTo(LIBRARY)
    public static final String ACTION_ARGUMENT_QUERY =
            "android.support.v4.media.session.action.ARGUMENT_QUERY";

    /**
     * Argument for use with {@link #ACTION_PREPARE_FROM_URI} and {@link #ACTION_PLAY_FROM_URI}
     * indicating URI to play.
     *
     * @hide
     */
    @RestrictTo(LIBRARY)
    public static final String ACTION_ARGUMENT_URI =
            "android.support.v4.media.session.action.ARGUMENT_URI";

    /**
     * Argument for use with {@link #ACTION_SET_RATING} indicating the rate to be set.
     *
     * @hide
     */
    @RestrictTo(LIBRARY)
    public static final String ACTION_ARGUMENT_RATING =
            "android.support.v4.media.session.action.ARGUMENT_RATING";

    /**
     * Argument for use with {@link #ACTION_SET_PLAYBACK_SPEED} indicating the speed to be set.
     *
     * @hide
     */
    @RestrictTo(LIBRARY)
    public static final String ACTION_ARGUMENT_PLAYBACK_SPEED =
            "android.support.v4.media.session.action.ARGUMENT_PLAYBACK_SPEED";

    /**
     * Argument for use with various actions indicating extra bundle.
     *
     * @hide
     */
    @RestrictTo(LIBRARY)
    public static final String ACTION_ARGUMENT_EXTRAS =
            "android.support.v4.media.session.action.ARGUMENT_EXTRAS";

    /**
     * Argument for use with {@link #ACTION_SET_CAPTIONING_ENABLED} indicating whether captioning is
     * enabled.
     *
     * @hide
     */
    @RestrictTo(LIBRARY)
    public static final String ACTION_ARGUMENT_CAPTIONING_ENABLED =
            "android.support.v4.media.session.action.ARGUMENT_CAPTIONING_ENABLED";

    /**
     * Argument for use with {@link #ACTION_SET_REPEAT_MODE} indicating repeat mode.
     *
     * @hide
     */
    @RestrictTo(LIBRARY)
    public static final String ACTION_ARGUMENT_REPEAT_MODE =
            "android.support.v4.media.session.action.ARGUMENT_REPEAT_MODE";

    /**
     * Argument for use with {@link #ACTION_SET_SHUFFLE_MODE} indicating shuffle mode.
     *
     * @hide
     */
    @RestrictTo(LIBRARY)
    public static final String ACTION_ARGUMENT_SHUFFLE_MODE =
            "android.support.v4.media.session.action.ARGUMENT_SHUFFLE_MODE";

    /**
     * @hide
     */
    @RestrictTo(LIBRARY)
    public static final String KEY_TOKEN = "android.support.v4.media.session.TOKEN";

    /**
     * @hide
     */
    @RestrictTo(LIBRARY)
    public static final String KEY_EXTRA_BINDER =
            "android.support.v4.media.session.EXTRA_BINDER";

    /**
     * @hide
     */
    @RestrictTo(LIBRARY)
    public static final String KEY_SESSION2_TOKEN =
            "android.support.v4.media.session.SESSION_TOKEN2";

    // Maximum size of the bitmap in dp.
    private static final int MAX_BITMAP_SIZE_IN_DP = 320;

    private static final String DATA_CALLING_PACKAGE = "data_calling_pkg";
    private static final String DATA_CALLING_PID = "data_calling_pid";
    private static final String DATA_CALLING_UID = "data_calling_uid";
    private static final String DATA_EXTRAS = "data_extras";

    // Maximum size of the bitmap in px. It shouldn't be changed.
    static int sMaxBitmapSize;

    /**
     * Creates a new session. You must call {@link #release()} when finished with the session.
     * <p>
     * The session will automatically be registered with the system but will not be published
     * until {@link #setActive(boolean) setActive(true)} is called.
     * </p><p>
     * For API 20 or earlier, note that a media button receiver is required for handling
     * {@link Intent#ACTION_MEDIA_BUTTON}. This constructor will attempt to find an appropriate
     * {@link BroadcastReceiver} from your manifest. See {@link MediaButtonReceiver} for more
     * details.
     * </p>
     * @param context The context to use to create the session.
     * @param tag A short name for debugging purposes.
     */
    public MediaSessionCompat(@NonNull Context context, @NonNull String tag) {
        this(context, tag, null, null);
    }

    /**
     * Creates a new session with a specified media button receiver (a component name and/or
     * a pending intent). You must call {@link #release()} when finished with the session.
     * <p>
     * The session will automatically be registered with the system but will not be published
     * until {@link #setActive(boolean) setActive(true)} is called.
     * </p><p>
     * For API 20 or earlier, note that a media button receiver is required for handling
     * {@link Intent#ACTION_MEDIA_BUTTON}. This constructor will attempt to find an appropriate
     * {@link BroadcastReceiver} from your manifest if it's not specified. See
     * {@link MediaButtonReceiver} for more details.
     * </p>
     * @param context The context to use to create the session.
     * @param tag A short name for debugging purposes.
     * @param mbrComponent The component name for your media button receiver.
     * @param mbrIntent The PendingIntent for your receiver component that handles
     *            media button events. This is optional and will be used on between
     *            {@link android.os.Build.VERSION_CODES#JELLY_BEAN_MR2} and
     *            {@link android.os.Build.VERSION_CODES#KITKAT_WATCH} instead of the
     *            component name.
     */
    public MediaSessionCompat(@NonNull Context context, @NonNull String tag,
            @Nullable ComponentName mbrComponent, @Nullable PendingIntent mbrIntent) {
        this(context, tag, mbrComponent, mbrIntent, null);
    }

    /**
     * Creates a new session with a specified media button receiver (a component name and/or
     * a pending intent). You must call {@link #release()} when finished with the session.
     * <p>
     * The session will automatically be registered with the system but will not be published
     * until {@link #setActive(boolean) setActive(true)} is called.
     * </p><p>
     * For API 20 or earlier, note that a media button receiver is required for handling
     * {@link Intent#ACTION_MEDIA_BUTTON}. This constructor will attempt to find an appropriate
     * {@link BroadcastReceiver} from your manifest if it's not specified. See
     * {@link MediaButtonReceiver} for more details.
     * </p>
     * The {@code sessionInfo} can include additional unchanging information about this session.
     * For example, it can include the version of the application, or other app-specific
     * unchanging information.
     *
     * @param context The context to use to create the session.
     * @param tag A short name for debugging purposes.
     * @param mbrComponent The component name for your media button receiver.
     * @param mbrIntent The PendingIntent for your receiver component that handles
     *            media button events. This is optional and will be used on between
     *            {@link android.os.Build.VERSION_CODES#JELLY_BEAN_MR2} and
     *            {@link android.os.Build.VERSION_CODES#KITKAT_WATCH} instead of the
     *            component name.
     * @param sessionInfo A bundle for additional information about this session,
     *                    or {@link Bundle#EMPTY} if none. Controllers can get this information
     *                    by calling {@link MediaControllerCompat#getSessionInfo()}. An
     *                    {@link IllegalArgumentException} will be thrown if this contains any
     *                    non-framework Parcelable objects.
     */
    public MediaSessionCompat(@NonNull Context context, @NonNull String tag,
            @Nullable ComponentName mbrComponent, @Nullable PendingIntent mbrIntent,
            @Nullable Bundle sessionInfo) {
        this(context, tag, mbrComponent, mbrIntent, sessionInfo, null /* session2Token */);
    }

    /**
     * @hide
     */
    @RestrictTo(LIBRARY_GROUP_PREFIX) // accessed by media2-session
    public MediaSessionCompat(@NonNull Context context, @NonNull String tag,
            @Nullable ComponentName mbrComponent, @Nullable PendingIntent mbrIntent,
            @Nullable Bundle sessionInfo, @Nullable VersionedParcelable session2Token) {
        if (context == null) {
            throw new IllegalArgumentException("context must not be null");
        }
        if (TextUtils.isEmpty(tag)) {
            throw new IllegalArgumentException("tag must not be null or empty");
        }

        if (mbrComponent == null) {
            mbrComponent = MediaButtonReceiver.getMediaButtonReceiverComponent(context);
            if (mbrComponent == null) {
                Log.w(TAG, "Couldn't find a unique registered media button receiver in the "
                        + "given context.");
            }
        }
        if (mbrComponent != null && mbrIntent == null) {
            // construct a PendingIntent for the media button
            Intent mediaButtonIntent = new Intent(Intent.ACTION_MEDIA_BUTTON);
            // the associated intent will be handled by the component being registered
            mediaButtonIntent.setComponent(mbrComponent);
            mbrIntent = PendingIntent.getBroadcast(context,
                    0/* requestCode, ignored */, mediaButtonIntent, 0/* flags */);
        }

        if (android.os.Build.VERSION.SDK_INT >= 21) {
            MediaSession sessionFwk = createFwkMediaSession(context, tag, sessionInfo);
            if (android.os.Build.VERSION.SDK_INT >= 29) {
                mImpl = new MediaSessionImplApi29(sessionFwk, session2Token, sessionInfo);
            } else if (android.os.Build.VERSION.SDK_INT >= 28) {
                mImpl = new MediaSessionImplApi28(sessionFwk, session2Token, sessionInfo);
            } else {
                mImpl = new MediaSessionImplApi21(sessionFwk, session2Token, sessionInfo);
            }
            // Set default callback to respond to controllers' extra binder requests.
            Handler handler = new Handler(Looper.myLooper() != null
                    ? Looper.myLooper() : Looper.getMainLooper());
            setCallback(new Callback() {}, handler);
            mImpl.setMediaButtonReceiver(mbrIntent);
        } else if (android.os.Build.VERSION.SDK_INT >= 19) {
            mImpl = new MediaSessionImplApi19(context, tag, mbrComponent, mbrIntent, sessionInfo);
        } else if (android.os.Build.VERSION.SDK_INT >= 18) {
            mImpl = new MediaSessionImplApi18(context, tag, mbrComponent, mbrIntent, sessionInfo);
        } else {
            mImpl = new MediaSessionImplBase(context, tag, mbrComponent, mbrIntent, sessionInfo);
        }
        mController = new MediaControllerCompat(context, this);

        if (sMaxBitmapSize == 0) {
            sMaxBitmapSize = (int) (TypedValue.applyDimension(TypedValue.COMPLEX_UNIT_DIP,
                    MAX_BITMAP_SIZE_IN_DP, context.getResources().getDisplayMetrics()) + 0.5f);
        }
    }

    private MediaSessionCompat(Context context, MediaSessionImpl impl) {
        mImpl = impl;
        mController = new MediaControllerCompat(context, this);
    }

    @RequiresApi(21)
    private MediaSession createFwkMediaSession(Context context, String tag,
            Bundle sessionInfo) {
        if (android.os.Build.VERSION.SDK_INT >= 29) {
            return new MediaSession(context, tag, sessionInfo);
        } else {
            return new MediaSession(context, tag);
        }
    }

    /**
     * Adds a callback to receive updates on for the MediaSession. This includes
     * media button and volume events. The caller's thread will be used to post
     * events. Set the callback to null to stop receiving events.
     * <p>
     * Don't reuse the callback among the sessions. Callbacks keep internal reference to the
     * session when it's set, so it may misbehave.
     *
     * @param callback The callback object
     */
    public void setCallback(Callback callback) {
        setCallback(callback, null);
    }

    /**
     * Sets the callback to receive updates for the MediaSession. This includes
     * media button and volume events. Set the callback to null to stop
     * receiving events.
     * <p>
     * Don't reuse the callback among the sessions. Callbacks keep internal reference to the
     * session when it's set, so it may misbehave.
     *
     * @param callback The callback to receive updates on.
     * @param handler The handler that events should be posted on.
     */
    public void setCallback(Callback callback, Handler handler) {
        if (callback == null) {
            mImpl.setCallback(null, null);
        } else {
<<<<<<< HEAD
            mImpl.setCallback(callback,
                    handler != null ? handler : new Handler(Looper.getMainLooper()));
=======
            mImpl.setCallback(callback, handler != null ? handler : new Handler());
>>>>>>> 76bf8c2f
        }
    }

    /**
     * Sets an intent for launching UI for this Session. This can be used as a
     * quick link to an ongoing media screen. The intent should be for an
     * activity that may be started using
     * {@link Activity#startActivity(Intent)}.
     *
     * @param pi The intent to launch to show UI for this Session.
     */
    public void setSessionActivity(PendingIntent pi) {
        mImpl.setSessionActivity(pi);
    }

    /**
     * Sets a pending intent for your media button receiver to allow restarting
     * playback after the session has been stopped. If your app is started in
     * this way an {@link Intent#ACTION_MEDIA_BUTTON} intent will be sent via
     * the pending intent.
     * <p>
     * This method will only work on
     * {@link android.os.Build.VERSION_CODES#LOLLIPOP} and later. Earlier
     * platform versions must include the media button receiver in the
     * constructor.
     *
     * @param mbr The {@link PendingIntent} to send the media button event to.
     */
    public void setMediaButtonReceiver(PendingIntent mbr) {
        mImpl.setMediaButtonReceiver(mbr);
    }

    /**
     * Sets any flags for the session.
     *
     * @param flags The flags to set for this session.
     */
    public void setFlags(@SessionFlags int flags) {
        mImpl.setFlags(flags);
    }

    /**
     * Sets the stream this session is playing on. This will affect the system's
     * volume handling for this session. If {@link #setPlaybackToRemote} was
     * previously called it will stop receiving volume commands and the system
     * will begin sending volume changes to the appropriate stream.
     * <p>
     * By default sessions are on {@link AudioManager#STREAM_MUSIC}.
     *
     * @param stream The {@link AudioManager} stream this session is playing on.
     */
    public void setPlaybackToLocal(int stream) {
        mImpl.setPlaybackToLocal(stream);
    }

    /**
     * Configures this session to use remote volume handling. This must be called
     * to receive volume button events, otherwise the system will adjust the
     * current stream volume for this session. If {@link #setPlaybackToLocal}
     * was previously called that stream will stop receiving volume changes for
     * this session.
     * <p>
     * On platforms earlier than {@link android.os.Build.VERSION_CODES#LOLLIPOP}
     * this will only allow an app to handle volume commands sent directly to
     * the session by a {@link MediaControllerCompat}. System routing of volume
     * keys will not use the volume provider.
     *
     * @param volumeProvider The provider that will handle volume changes. May
     *            not be null.
     */
    public void setPlaybackToRemote(VolumeProviderCompat volumeProvider) {
        if (volumeProvider == null) {
            throw new IllegalArgumentException("volumeProvider may not be null!");
        }
        mImpl.setPlaybackToRemote(volumeProvider);
    }

    /**
     * Sets if this session is currently active and ready to receive commands. If
     * set to false your session's controller may not be discoverable. You must
     * set the session to active before it can start receiving media button
     * events or transport commands.
     * <p>
     * On platforms earlier than
     * {@link android.os.Build.VERSION_CODES#LOLLIPOP},
     * a media button event receiver should be set via the constructor to
     * receive media button events.
     *
     * @param active Whether this session is active or not.
     */
    public void setActive(boolean active) {
        mImpl.setActive(active);
        for (OnActiveChangeListener listener : mActiveListeners) {
            listener.onActiveChanged();
        }
    }

    /**
     * Gets the current active state of this session.
     *
     * @return True if the session is active, false otherwise.
     */
    public boolean isActive() {
        return mImpl.isActive();
    }

    /**
     * Sends a proprietary event to all MediaControllers listening to this
     * Session. It's up to the Controller/Session owner to determine the meaning
     * of any events.
     *
     * @param event The name of the event to send
     * @param extras Any extras included with the event
     */
    public void sendSessionEvent(String event, Bundle extras) {
        if (TextUtils.isEmpty(event)) {
            throw new IllegalArgumentException("event cannot be null or empty");
        }
        mImpl.sendSessionEvent(event, extras);
    }

    /**
     * This must be called when an app has finished performing playback. If
     * playback is expected to start again shortly the session can be left open,
     * but it must be released if your activity or service is being destroyed.
     */
    public void release() {
        mImpl.release();
    }

    /**
     * Retrieves a token object that can be used by apps to create a
     * {@link MediaControllerCompat} for interacting with this session. The
     * owner of the session is responsible for deciding how to distribute these
     * tokens.
     * <p>
     * On platform versions before
     * {@link android.os.Build.VERSION_CODES#LOLLIPOP} this token may only be
     * used within your app as there is no way to guarantee other apps are using
     * the same version of the support library.
     *
     * @return A token that can be used to create a media controller for this
     *         session.
     */
    public Token getSessionToken() {
        return mImpl.getSessionToken();
    }

    /**
     * Gets a controller for this session. This is a convenience method to avoid
     * having to cache your own controller in process.
     *
     * @return A controller for this session.
     */
    public MediaControllerCompat getController() {
        return mController;
    }

    /**
     * Updates the current playback state.
     *
     * @param state The current state of playback
     */
    public void setPlaybackState(PlaybackStateCompat state) {
        mImpl.setPlaybackState(state);
    }

    /**
     * Updates the current metadata. New metadata can be created using
     * {@link android.support.v4.media.MediaMetadataCompat.Builder}. This operation may take time
     * proportional to the size of the bitmap to replace large bitmaps with a scaled down copy.
     *
     * @param metadata The new metadata
     * @see android.support.v4.media.MediaMetadataCompat.Builder#putBitmap
     */
    public void setMetadata(MediaMetadataCompat metadata) {
        mImpl.setMetadata(metadata);
    }

    /**
     * Updates the list of items in the play queue. It is an ordered list and
     * should contain the current item, and previous or upcoming items if they
     * exist. Specify null if there is no current play queue.
     * <p>
     * The queue should be of reasonable size. If the play queue is unbounded
     * within your app, it is better to send a reasonable amount in a sliding
     * window instead.
     *
     * @param queue A list of items in the play queue.
     */
    public void setQueue(List<QueueItem> queue) {
        mImpl.setQueue(queue);
    }

    /**
     * Sets the title of the play queue. The UI should display this title along
     * with the play queue itself. e.g. "Play Queue", "Now Playing", or an album
     * name.
     *
     * @param title The title of the play queue.
     */
    public void setQueueTitle(CharSequence title) {
        mImpl.setQueueTitle(title);
    }

    /**
     * Sets the style of rating used by this session. Apps trying to set the
     * rating should use this style. Must be one of the following:
     * <ul>
     * <li>{@link RatingCompat#RATING_NONE}</li>
     * <li>{@link RatingCompat#RATING_3_STARS}</li>
     * <li>{@link RatingCompat#RATING_4_STARS}</li>
     * <li>{@link RatingCompat#RATING_5_STARS}</li>
     * <li>{@link RatingCompat#RATING_HEART}</li>
     * <li>{@link RatingCompat#RATING_PERCENTAGE}</li>
     * <li>{@link RatingCompat#RATING_THUMB_UP_DOWN}</li>
     * </ul>
     */
    public void setRatingType(@RatingCompat.Style int type) {
        mImpl.setRatingType(type);
    }

    /**
     * Enables/disables captioning for this session.
     *
     * @param enabled {@code true} to enable captioning, {@code false} to disable.
     */
    public void setCaptioningEnabled(boolean enabled) {
        mImpl.setCaptioningEnabled(enabled);
    }

    /**
     * Sets the repeat mode for this session.
     * <p>
     * Note that if this method is not called before, {@link MediaControllerCompat#getRepeatMode}
     * will return {@link PlaybackStateCompat#REPEAT_MODE_NONE}.
     *
     * @param repeatMode The repeat mode. Must be one of the followings:
     *            {@link PlaybackStateCompat#REPEAT_MODE_NONE},
     *            {@link PlaybackStateCompat#REPEAT_MODE_ONE},
     *            {@link PlaybackStateCompat#REPEAT_MODE_ALL},
     *            {@link PlaybackStateCompat#REPEAT_MODE_GROUP}
     */
    public void setRepeatMode(@PlaybackStateCompat.RepeatMode int repeatMode) {
        mImpl.setRepeatMode(repeatMode);
    }

    /**
     * Sets the shuffle mode for this session.
     * <p>
     * Note that if this method is not called before, {@link MediaControllerCompat#getShuffleMode}
     * will return {@link PlaybackStateCompat#SHUFFLE_MODE_NONE}.
     *
     * @param shuffleMode The shuffle mode. Must be one of the followings:
     *                    {@link PlaybackStateCompat#SHUFFLE_MODE_NONE},
     *                    {@link PlaybackStateCompat#SHUFFLE_MODE_ALL},
     *                    {@link PlaybackStateCompat#SHUFFLE_MODE_GROUP}
     */
    public void setShuffleMode(@PlaybackStateCompat.ShuffleMode int shuffleMode) {
        mImpl.setShuffleMode(shuffleMode);
    }

    /**
     * Sets some extras that can be associated with the
     * {@link MediaSessionCompat}. No assumptions should be made as to how a
     * {@link MediaControllerCompat} will handle these extras. Keys should be
     * fully qualified (e.g. com.example.MY_EXTRA) to avoid conflicts.
     *
     * @param extras The extras associated with the session.
     */
    public void setExtras(Bundle extras) {
        mImpl.setExtras(extras);
    }

    /**
     * Gets the underlying framework {@link android.media.session.MediaSession}
     * object.
     * <p>
     * This method is only supported on API 21+.
     * </p>
     *
     * @return The underlying {@link android.media.session.MediaSession} object,
     *         or null if none.
     */
    public Object getMediaSession() {
        return mImpl.getMediaSession();
    }

    /**
     * Gets the underlying framework {@link android.media.RemoteControlClient}
     * object.
     * <p>
     * This method is only supported on APIs 14-20. On API 21+
     * {@link #getMediaSession()} should be used instead.
     *
     * @return The underlying {@link android.media.RemoteControlClient} object,
     *         or null if none.
     */
    public Object getRemoteControlClient() {
        return mImpl.getRemoteControlClient();
    }

    /**
     * Gets the controller information who sent the current request.
     * <p>
     * Note: This is only valid while in a request callback, such as {@link Callback#onPlay}.
     * <p>
     * Note: From API 21 to 23, this method returns a dummy {@link RemoteUserInfo} which has
     * following values:
     * <ul>
     *     <li>Package name is {@link MediaSessionManager.RemoteUserInfo#LEGACY_CONTROLLER}.</li>
     *     <li>PID and UID will have negative values.</li>
     * </ul>
     * <p>
     * Note: From API 24 to 27, the {@link RemoteUserInfo} returned from this method will have
     * negative uid and pid. Most of the cases it will have the correct package name, but sometimes
     * it will fail to get the right one.
     *
     * @see MediaSessionManager.RemoteUserInfo#LEGACY_CONTROLLER
     * @see MediaSessionManager#isTrustedForMediaControl(RemoteUserInfo)
     */
    @NonNull
    public final RemoteUserInfo getCurrentControllerInfo() {
        return mImpl.getCurrentControllerInfo();
    }

    /**
     * Returns the name of the package that sent the last media button, transport control, or
     * command from controllers and the system. This is only valid while in a request callback, such
     * as {@link Callback#onPlay}. This method is not available and returns null on pre-N devices.
     *
     * @hide
     */
    @RestrictTo(LIBRARY)
    public String getCallingPackage() {
        return mImpl.getCallingPackage();
    }

    /**
     * Adds a listener to be notified when the active status of this session
     * changes. This is primarily used by the support library and should not be
     * needed by apps.
     *
     * @param listener The listener to add.
     */
    public void addOnActiveChangeListener(OnActiveChangeListener listener) {
        if (listener == null) {
            throw new IllegalArgumentException("Listener may not be null");
        }
        mActiveListeners.add(listener);
    }

    /**
     * Stops the listener from being notified when the active status of this
     * session changes.
     *
     * @param listener The listener to remove.
     */
    public void removeOnActiveChangeListener(OnActiveChangeListener listener) {
        if (listener == null) {
            throw new IllegalArgumentException("Listener may not be null");
        }
        mActiveListeners.remove(listener);
    }

    /**
     * Creates an instance from a framework {@link android.media.session.MediaSession} object.
     * <p>
     * This method is only supported on API 21+. On API 20 and below, it returns null.
     * <p>
     * Note: A {@link MediaSessionCompat} object returned from this method may not provide the full
     * functionality of {@link MediaSessionCompat} until setting a new
     * {@link MediaSessionCompat.Callback}. To avoid this, when both a {@link MediaSessionCompat}
     * and a framework {@link android.media.session.MediaSession} are needed, it is recommended
     * to create a {@link MediaSessionCompat} first and get the framework session through
     * {@link #getMediaSession()}.
     *
     * @param context The context to use to create the session.
     * @param mediaSession A {@link android.media.session.MediaSession} object.
     * @return An equivalent {@link MediaSessionCompat} object, or null if none.
     */
    public static MediaSessionCompat fromMediaSession(Context context, Object mediaSession) {
        if (Build.VERSION.SDK_INT < 21 || context == null || mediaSession == null) {
            return null;
        }
        MediaSessionImpl impl;
        if (Build.VERSION.SDK_INT >= 29) {
            impl = new MediaSessionImplApi29(mediaSession);
        } else if (Build.VERSION.SDK_INT >= 28) {
            impl = new MediaSessionImplApi28(mediaSession);
        } else {
            // API 21+
            impl = new MediaSessionImplApi21(mediaSession);
        }
        return new MediaSessionCompat(context, impl);
    }

    /**
     * A helper method for setting the application class loader to the given {@link Bundle}.
     *
     * @hide
     */
    @RestrictTo(LIBRARY)
    public static void ensureClassLoader(@Nullable Bundle bundle) {
        if (bundle != null) {
            bundle.setClassLoader(MediaSessionCompat.class.getClassLoader());
        }
    }

    /**
     * Tries to unparcel the given {@link Bundle} with the application class loader and
     * returns {@code null} if a {@link BadParcelableException} is thrown while unparcelling,
     * otherwise the given bundle in which the application class loader is set.
     *
     * @hide
     */
    @RestrictTo(LIBRARY)
    @Nullable
    public static Bundle unparcelWithClassLoader(@Nullable Bundle bundle) {
        if (bundle == null) {
            return null;
        }
        ensureClassLoader(bundle);
        try {
            bundle.isEmpty(); // to call unparcel()
            return bundle;
        } catch (BadParcelableException e) {
            // The exception details will be logged by Parcel class.
            Log.e(TAG, "Could not unparcel the data.");
            return null;
        }
    }

    @SuppressWarnings("WeakerAccess") /* synthetic access */
    static PlaybackStateCompat getStateWithUpdatedPosition(
            PlaybackStateCompat state, MediaMetadataCompat metadata) {
        if (state == null || state.getPosition() == PlaybackStateCompat.PLAYBACK_POSITION_UNKNOWN) {
            return state;
        }

        if (state.getState() == PlaybackStateCompat.STATE_PLAYING
                || state.getState() == PlaybackStateCompat.STATE_FAST_FORWARDING
                || state.getState() == PlaybackStateCompat.STATE_REWINDING) {
            long updateTime = state.getLastPositionUpdateTime();
            if (updateTime > 0) {
                long currentTime = SystemClock.elapsedRealtime();
                long position = (long) (state.getPlaybackSpeed() * (currentTime - updateTime))
                        + state.getPosition();
                long duration = -1;
                if (metadata != null && metadata.containsKey(
                        MediaMetadataCompat.METADATA_KEY_DURATION)) {
                    duration = metadata.getLong(MediaMetadataCompat.METADATA_KEY_DURATION);
                }

                if (duration >= 0 && position > duration) {
                    position = duration;
                } else if (position < 0) {
                    position = 0;
                }
                return new PlaybackStateCompat.Builder(state)
                        .setState(state.getState(), position, state.getPlaybackSpeed(), currentTime)
                        .build();
            }
        }
        return state;
    }

    /**
     * Receives transport controls, media buttons, and commands from controllers
     * and the system. The callback may be set using {@link #setCallback}.
     * <p>
     * Don't reuse the callback among the sessions. Callbacks keep internal reference to the
     * session when it's set, so it may misbehave.
     */
    public abstract static class Callback {
        final Object mLock = new Object();
        final MediaSession.Callback mCallbackFwk;
        private boolean mMediaPlayPausePendingOnHandler;

        @GuardedBy("mLock")
        WeakReference<MediaSessionImpl> mSessionImpl;
        @GuardedBy("mLock")
        @SuppressWarnings("WeakerAccess") /* synthetic access */
        CallbackHandler mCallbackHandler;

        public Callback() {
            if (android.os.Build.VERSION.SDK_INT >= 21) {
                mCallbackFwk = new MediaSessionCallbackApi21();
            } else {
                mCallbackFwk = null;
            }
            mSessionImpl = new WeakReference<>(null);
        }

        void setSessionImpl(MediaSessionImpl impl, Handler handler) {
            synchronized (mLock) {
                mSessionImpl = new WeakReference<MediaSessionImpl>(impl);
                if (mCallbackHandler != null) {
                    mCallbackHandler.removeCallbacksAndMessages(null);
                }
                mCallbackHandler = impl == null || handler == null ? null :
                        new CallbackHandler(handler.getLooper());
            }
        }

        /**
         * Called when a controller has sent a custom command to this session.
         * The owner of the session may handle custom commands but is not
         * required to.
         *
         * @param command The command name.
         * @param extras Optional parameters for the command, may be null.
         * @param cb A result receiver to which a result may be sent by the command, may be null.
         */
        public void onCommand(String command, Bundle extras, ResultReceiver cb) {
        }

        /**
         * Override to handle media button events.
         * <p>
         * The double tap of {@link KeyEvent#KEYCODE_MEDIA_PLAY_PAUSE} or {@link
         * KeyEvent#KEYCODE_HEADSETHOOK} will call the {@link #onSkipToNext} by default. If the
         * current SDK level is 27 or higher, the default double tap handling is done by framework
         * so this method would do nothing for it.
         *
         * @param mediaButtonEvent The media button event intent.
         * @return True if the event was handled, false otherwise.
         */
        public boolean onMediaButtonEvent(Intent mediaButtonEvent) {
            if (android.os.Build.VERSION.SDK_INT >= 27) {
                // Double tap of play/pause as skipping to next is already handled by framework,
                // so we don't need to repeat again here.
                // Note: Double tap would be handled twice for OC-DR1 whose SDK version 26 and
                //       framework handles the double tap.
                return false;
            }
            MediaSessionImpl impl;
            Handler callbackHandler;
            synchronized (mLock) {
                impl = mSessionImpl.get();
                callbackHandler = mCallbackHandler;
            }
            if (impl == null || callbackHandler == null) {
                return false;
            }
            KeyEvent keyEvent = mediaButtonEvent.getParcelableExtra(Intent.EXTRA_KEY_EVENT);
            if (keyEvent == null || keyEvent.getAction() != KeyEvent.ACTION_DOWN) {
                return false;
            }
            RemoteUserInfo remoteUserInfo = impl.getCurrentControllerInfo();
            int keyCode = keyEvent.getKeyCode();
            switch (keyCode) {
                case KeyEvent.KEYCODE_MEDIA_PLAY_PAUSE:
                case KeyEvent.KEYCODE_HEADSETHOOK:
                    if (keyEvent.getRepeatCount() == 0) {
                        if (mMediaPlayPausePendingOnHandler) {
                            callbackHandler.removeMessages(
                                    CallbackHandler.MSG_MEDIA_PLAY_PAUSE_KEY_DOUBLE_TAP_TIMEOUT);
                            mMediaPlayPausePendingOnHandler = false;
                            PlaybackStateCompat state = impl.getPlaybackState();
                            long validActions = state == null ? 0 : state.getActions();
                            // Consider double tap as the next.
                            if ((validActions & PlaybackStateCompat.ACTION_SKIP_TO_NEXT) != 0) {
                                onSkipToNext();
                            }
                        } else {
                            mMediaPlayPausePendingOnHandler = true;
                            callbackHandler.sendMessageDelayed(callbackHandler.obtainMessage(
                                    CallbackHandler.MSG_MEDIA_PLAY_PAUSE_KEY_DOUBLE_TAP_TIMEOUT,
                                    remoteUserInfo),
                                    ViewConfiguration.getDoubleTapTimeout());
                        }
                    } else {
                        // Consider long-press as a single tap.
                        handleMediaPlayPauseIfPendingOnHandler(impl, callbackHandler);
                    }
                    return true;
                default:
                    // If another key is pressed within double tap timeout, consider the pending
                    // pending play/pause as a single tap to handle media keys in order.
                    handleMediaPlayPauseIfPendingOnHandler(impl, callbackHandler);
                    break;
            }
            return false;
        }

        void handleMediaPlayPauseIfPendingOnHandler(MediaSessionImpl impl,
                Handler callbackHandler) {
            if (!mMediaPlayPausePendingOnHandler) {
                return;
            }
            mMediaPlayPausePendingOnHandler = false;
            callbackHandler.removeMessages(
                    CallbackHandler.MSG_MEDIA_PLAY_PAUSE_KEY_DOUBLE_TAP_TIMEOUT);
            PlaybackStateCompat state = impl.getPlaybackState();
            long validActions = state == null ? 0 : state.getActions();
            boolean isPlaying = state != null
                    && state.getState() == PlaybackStateCompat.STATE_PLAYING;
            boolean canPlay = (validActions & (PlaybackStateCompat.ACTION_PLAY_PAUSE
                        | PlaybackStateCompat.ACTION_PLAY)) != 0;
            boolean canPause = (validActions & (PlaybackStateCompat.ACTION_PLAY_PAUSE
                        | PlaybackStateCompat.ACTION_PAUSE)) != 0;
            if (isPlaying && canPause) {
                onPause();
            } else if (!isPlaying && canPlay) {
                onPlay();
            }
        }

        /**
         * Override to handle requests to prepare playback. Override {@link #onPlay} to handle
         * requests for starting playback.
         */
        public void onPrepare() {
        }

        /**
         * Override to handle requests to prepare for playing a specific mediaId that was provided
         * by your app. Override {@link #onPlayFromMediaId} to handle requests for starting
         * playback.
         */
        public void onPrepareFromMediaId(String mediaId, Bundle extras) {
        }

        /**
         * Override to handle requests to prepare playback from a search query. An
         * empty query indicates that the app may prepare any music. The
         * implementation should attempt to make a smart choice about what to play.
         * Override {@link #onPlayFromSearch} to handle requests
         * for starting playback.
         */
        public void onPrepareFromSearch(String query, Bundle extras) {
        }

        /**
         * Override to handle requests to prepare a specific media item represented by a URI.
         * Override {@link #onPlayFromUri} to handle requests
         * for starting playback.
         */
        public void onPrepareFromUri(Uri uri, Bundle extras) {
        }

        /**
         * Override to handle requests to begin playback.
         */
        public void onPlay() {
        }

        /**
         * Override to handle requests to play a specific mediaId that was
         * provided by your app.
         */
        public void onPlayFromMediaId(String mediaId, Bundle extras) {
        }

        /**
         * Override to handle requests to begin playback from a search query. An
         * empty query indicates that the app may play any music. The
         * implementation should attempt to make a smart choice about what to
         * play.
         */
        public void onPlayFromSearch(String query, Bundle extras) {
        }

        /**
         * Override to handle requests to play a specific media item represented by a URI.
         */
        public void onPlayFromUri(Uri uri, Bundle extras) {
        }

        /**
         * Override to handle requests to play an item with a given id from the
         * play queue.
         */
        public void onSkipToQueueItem(long id) {
        }

        /**
         * Override to handle requests to pause playback.
         */
        public void onPause() {
        }

        /**
         * Override to handle requests to skip to the next media item.
         */
        public void onSkipToNext() {
        }

        /**
         * Override to handle requests to skip to the previous media item.
         */
        public void onSkipToPrevious() {
        }

        /**
         * Override to handle requests to fast forward.
         */
        public void onFastForward() {
        }

        /**
         * Override to handle requests to rewind.
         */
        public void onRewind() {
        }

        /**
         * Override to handle requests to stop playback.
         */
        public void onStop() {
        }

        /**
         * Override to handle requests to seek to a specific position in ms.
         *
         * @param pos New position to move to, in milliseconds.
         */
        public void onSeekTo(long pos) {
        }

        /**
         * Override to handle the item being rated.
         *
         * @param rating The rating being set.
         */
        public void onSetRating(RatingCompat rating) {
        }

        /**
         * Override to handle the item being rated.
         *
         * @param rating The rating being set.
         * @param extras The extras can include information about the media item being rated.
         */
        public void onSetRating(RatingCompat rating, Bundle extras) {
        }

        /**
         * Override to handle the playback speed change.
         * To update the new playback speed, create a new {@link PlaybackStateCompat} by using
         * {@link PlaybackStateCompat.Builder#setState(int, long, float)}, and set it with
         * {@link #setPlaybackState(PlaybackStateCompat)}.
         * <p>
         * A value of {@code 1.0f} is the default playback value, and a negative value indicates
         * reverse playback. The {@code speed} will not be equal to zero.
         *
         * @param speed the playback speed
         * @see #setPlaybackState(PlaybackStateCompat)
         * @see PlaybackStateCompat.Builder#setState(int, long, float)
         */
        public void onSetPlaybackSpeed(float speed) {
        }

        /**
         * Override to handle requests to enable/disable captioning.
         *
         * @param enabled {@code true} to enable captioning, {@code false} to disable.
         */
        public void onSetCaptioningEnabled(boolean enabled) {
        }

        /**
         * Override to handle the setting of the repeat mode.
         * <p>
         * You should call {@link #setRepeatMode} before end of this method in order to notify
         * the change to the {@link MediaControllerCompat}, or
         * {@link MediaControllerCompat#getRepeatMode} could return an invalid value.
         *
         * @param repeatMode The repeat mode which is one of followings:
         *            {@link PlaybackStateCompat#REPEAT_MODE_NONE},
         *            {@link PlaybackStateCompat#REPEAT_MODE_ONE},
         *            {@link PlaybackStateCompat#REPEAT_MODE_ALL},
         *            {@link PlaybackStateCompat#REPEAT_MODE_GROUP}
         */
        public void onSetRepeatMode(@PlaybackStateCompat.RepeatMode int repeatMode) {
        }

        /**
         * Override to handle the setting of the shuffle mode.
         * <p>
         * You should call {@link #setShuffleMode} before the end of this method in order to
         * notify the change to the {@link MediaControllerCompat}, or
         * {@link MediaControllerCompat#getShuffleMode} could return an invalid value.
         *
         * @param shuffleMode The shuffle mode which is one of followings:
         *                    {@link PlaybackStateCompat#SHUFFLE_MODE_NONE},
         *                    {@link PlaybackStateCompat#SHUFFLE_MODE_ALL},
         *                    {@link PlaybackStateCompat#SHUFFLE_MODE_GROUP}
         */
        public void onSetShuffleMode(@PlaybackStateCompat.ShuffleMode int shuffleMode) {
        }

        /**
         * Called when a {@link MediaControllerCompat} wants a
         * {@link PlaybackStateCompat.CustomAction} to be performed.
         *
         * @param action The action that was originally sent in the
         *            {@link PlaybackStateCompat.CustomAction}.
         * @param extras Optional extras specified by the
         *            {@link MediaControllerCompat}.
         * @see #ACTION_FLAG_AS_INAPPROPRIATE
         * @see #ACTION_SKIP_AD
         * @see #ACTION_FOLLOW
         * @see #ACTION_UNFOLLOW
         */
        public void onCustomAction(String action, Bundle extras) {
        }

        /**
         * Called when a {@link MediaControllerCompat} wants to add a {@link QueueItem}
         * with the given {@link MediaDescriptionCompat description} at the end of the play queue.
         *
         * @param description The {@link MediaDescriptionCompat} for creating the {@link QueueItem}
         *            to be inserted.
         */
        public void onAddQueueItem(MediaDescriptionCompat description) {
        }

        /**
         * Called when a {@link MediaControllerCompat} wants to add a {@link QueueItem}
         * with the given {@link MediaDescriptionCompat description} at the specified position
         * in the play queue.
         *
         * @param description The {@link MediaDescriptionCompat} for creating the {@link QueueItem}
         *            to be inserted.
         * @param index The index at which the created {@link QueueItem} is to be inserted.
         */
        public void onAddQueueItem(MediaDescriptionCompat description, int index) {
        }

        /**
         * Called when a {@link MediaControllerCompat} wants to remove the first occurrence of the
         * specified {@link QueueItem} with the given {@link MediaDescriptionCompat description}
         * in the play queue.
         *
         * @param description The {@link MediaDescriptionCompat} for denoting the {@link QueueItem}
         *            to be removed.
         */
        public void onRemoveQueueItem(MediaDescriptionCompat description) {
        }

        /**
         * Called when a {@link MediaControllerCompat} wants to remove a {@link QueueItem} at the
         * specified position in the play queue.
         *
         * @param index The index of the element to be removed.
         * @deprecated {@link #onRemoveQueueItem} will be called instead.
         */
        @Deprecated
        public void onRemoveQueueItemAt(int index) {
        }

        private class CallbackHandler extends Handler {
            private static final int MSG_MEDIA_PLAY_PAUSE_KEY_DOUBLE_TAP_TIMEOUT = 1;

            CallbackHandler(Looper looper) {
                super(looper);
            }

            @Override
            public void handleMessage(Message msg) {
                if (msg.what == MSG_MEDIA_PLAY_PAUSE_KEY_DOUBLE_TAP_TIMEOUT) {
                    // Here we manually set the caller info, since this is not directly called from
                    // the session callback. This is triggered by timeout.
                    MediaSessionImpl impl;
                    Handler callbackHandler;
                    synchronized (mLock) {
                        impl = mSessionImpl.get();
                        callbackHandler = mCallbackHandler;
                    }
                    if (impl == null
                            || MediaSessionCompat.Callback.this != impl.getCallback()
                            || callbackHandler == null) {
                        return;
                    }
                    RemoteUserInfo info = (RemoteUserInfo) msg.obj;
                    impl.setCurrentControllerInfo(info);
                    handleMediaPlayPauseIfPendingOnHandler(impl, callbackHandler);
                    impl.setCurrentControllerInfo(null);
                }
            }
        }

        @RequiresApi(21)
        private class MediaSessionCallbackApi21 extends MediaSession.Callback {
            MediaSessionCallbackApi21() {
            }

            @Override
            public void onCommand(String command, Bundle extras, ResultReceiver cb) {
                MediaSessionImplApi21 sessionImpl = getSessionImplIfCallbackIsSet();
                if (sessionImpl == null) {
                    return;
                }
                ensureClassLoader(extras);
                setCurrentControllerInfo(sessionImpl);
                try {
                    if (command.equals(MediaControllerCompat.COMMAND_GET_EXTRA_BINDER)) {
                        Bundle result = new Bundle();
                        Token token = sessionImpl.getSessionToken();
                        IMediaSession extraBinder = token.getExtraBinder();
                        BundleCompat.putBinder(result, KEY_EXTRA_BINDER,
                                extraBinder == null ? null : extraBinder.asBinder());
                        ParcelUtils.putVersionedParcelable(result,
                                KEY_SESSION2_TOKEN, token.getSession2Token());
                        cb.send(0, result);
                    } else if (command.equals(MediaControllerCompat.COMMAND_ADD_QUEUE_ITEM)) {
                        Callback.this.onAddQueueItem(
                                (MediaDescriptionCompat) extras.getParcelable(
                                        MediaControllerCompat.COMMAND_ARGUMENT_MEDIA_DESCRIPTION));
                    } else if (command.equals(MediaControllerCompat.COMMAND_ADD_QUEUE_ITEM_AT)) {
                        Callback.this.onAddQueueItem(
                                (MediaDescriptionCompat) extras.getParcelable(
                                        MediaControllerCompat.COMMAND_ARGUMENT_MEDIA_DESCRIPTION),
                                extras.getInt(MediaControllerCompat.COMMAND_ARGUMENT_INDEX));
                    } else if (command.equals(MediaControllerCompat.COMMAND_REMOVE_QUEUE_ITEM)) {
                        Callback.this.onRemoveQueueItem(
                                (MediaDescriptionCompat) extras.getParcelable(
                                        MediaControllerCompat.COMMAND_ARGUMENT_MEDIA_DESCRIPTION));
                    } else if (command.equals(MediaControllerCompat.COMMAND_REMOVE_QUEUE_ITEM_AT)) {
                        if (sessionImpl.mQueue != null) {
                            int index =
                                    extras.getInt(MediaControllerCompat.COMMAND_ARGUMENT_INDEX, -1);
                            QueueItem item = (index >= 0 && index < sessionImpl.mQueue.size())
                                    ? sessionImpl.mQueue.get(index) : null;
                            if (item != null) {
                                Callback.this.onRemoveQueueItem(item.getDescription());
                            }
                        }
                    } else {
                        Callback.this.onCommand(command, extras, cb);
                    }
                } catch (BadParcelableException e) {
                    // Do not print the exception here, since it is already done by the Parcel
                    // class.
                    Log.e(TAG, "Could not unparcel the extra data.");
                }
                clearCurrentControllerInfo(sessionImpl);
            }

            @Override
            public boolean onMediaButtonEvent(Intent mediaButtonIntent) {
                MediaSessionImplApi21 sessionImpl = getSessionImplIfCallbackIsSet();
                if (sessionImpl == null) {
                    return false;
                }
                setCurrentControllerInfo(sessionImpl);
                boolean result = Callback.this.onMediaButtonEvent(mediaButtonIntent);
                clearCurrentControllerInfo(sessionImpl);
                return result || super.onMediaButtonEvent(mediaButtonIntent);
            }

            @Override
            public void onPlay() {
                MediaSessionImplApi21 sessionImpl = getSessionImplIfCallbackIsSet();
                if (sessionImpl == null) {
                    return;
                }
                setCurrentControllerInfo(sessionImpl);
                Callback.this.onPlay();
                clearCurrentControllerInfo(sessionImpl);
            }

            @Override
            public void onPlayFromMediaId(String mediaId, Bundle extras) {
                MediaSessionImplApi21 sessionImpl = getSessionImplIfCallbackIsSet();
                if (sessionImpl == null) {
                    return;
                }
                ensureClassLoader(extras);
                setCurrentControllerInfo(sessionImpl);
                Callback.this.onPlayFromMediaId(mediaId, extras);
                clearCurrentControllerInfo(sessionImpl);
            }

            @Override
            public void onPlayFromSearch(String search, Bundle extras) {
                MediaSessionImplApi21 sessionImpl = getSessionImplIfCallbackIsSet();
                if (sessionImpl == null) {
                    return;
                }
                ensureClassLoader(extras);
                setCurrentControllerInfo(sessionImpl);
                Callback.this.onPlayFromSearch(search, extras);
                clearCurrentControllerInfo(sessionImpl);
            }

            @RequiresApi(23)
            @Override
            public void onPlayFromUri(Uri uri, Bundle extras) {
                MediaSessionImplApi21 sessionImpl = getSessionImplIfCallbackIsSet();
                if (sessionImpl == null) {
                    return;
                }
                ensureClassLoader(extras);
                setCurrentControllerInfo(sessionImpl);
                Callback.this.onPlayFromUri(uri, extras);
                clearCurrentControllerInfo(sessionImpl);
            }

            @Override
            public void onSkipToQueueItem(long id) {
                MediaSessionImplApi21 sessionImpl = getSessionImplIfCallbackIsSet();
                if (sessionImpl == null) {
                    return;
                }
                setCurrentControllerInfo(sessionImpl);
                Callback.this.onSkipToQueueItem(id);
                clearCurrentControllerInfo(sessionImpl);
            }

            @Override
            public void onPause() {
                MediaSessionImplApi21 sessionImpl = getSessionImplIfCallbackIsSet();
                if (sessionImpl == null) {
                    return;
                }
                setCurrentControllerInfo(sessionImpl);
                Callback.this.onPause();
                clearCurrentControllerInfo(sessionImpl);
            }

            @Override
            public void onSkipToNext() {
                MediaSessionImplApi21 sessionImpl = getSessionImplIfCallbackIsSet();
                if (sessionImpl == null) {
                    return;
                }
                setCurrentControllerInfo(sessionImpl);
                Callback.this.onSkipToNext();
                clearCurrentControllerInfo(sessionImpl);
            }

            @Override
            public void onSkipToPrevious() {
                MediaSessionImplApi21 sessionImpl = getSessionImplIfCallbackIsSet();
                if (sessionImpl == null) {
                    return;
                }
                setCurrentControllerInfo(sessionImpl);
                Callback.this.onSkipToPrevious();
                clearCurrentControllerInfo(sessionImpl);
            }

            @Override
            public void onFastForward() {
                MediaSessionImplApi21 sessionImpl = getSessionImplIfCallbackIsSet();
                if (sessionImpl == null) {
                    return;
                }
                setCurrentControllerInfo(sessionImpl);
                Callback.this.onFastForward();
                clearCurrentControllerInfo(sessionImpl);
            }

            @Override
            public void onRewind() {
                MediaSessionImplApi21 sessionImpl = getSessionImplIfCallbackIsSet();
                if (sessionImpl == null) {
                    return;
                }
                setCurrentControllerInfo(sessionImpl);
                Callback.this.onRewind();
                clearCurrentControllerInfo(sessionImpl);
            }

            @Override
            public void onStop() {
                MediaSessionImplApi21 sessionImpl = getSessionImplIfCallbackIsSet();
                if (sessionImpl == null) {
                    return;
                }
                setCurrentControllerInfo(sessionImpl);
                Callback.this.onStop();
                clearCurrentControllerInfo(sessionImpl);
            }

            @Override
            public void onSeekTo(long pos) {
                MediaSessionImplApi21 sessionImpl = getSessionImplIfCallbackIsSet();
                if (sessionImpl == null) {
                    return;
                }
                setCurrentControllerInfo(sessionImpl);
                Callback.this.onSeekTo(pos);
                clearCurrentControllerInfo(sessionImpl);
            }

            @Override
            public void onSetRating(Rating ratingFwk) {
                MediaSessionImplApi21 sessionImpl = getSessionImplIfCallbackIsSet();
                if (sessionImpl == null) {
                    return;
                }
                setCurrentControllerInfo(sessionImpl);
                Callback.this.onSetRating(RatingCompat.fromRating(ratingFwk));
                clearCurrentControllerInfo(sessionImpl);
            }

            public void onSetRating(Rating ratingFwk, Bundle extras) {
                // This method will not be called.
            }

            @Override
            public void onCustomAction(String action, Bundle extras) {
                MediaSessionImplApi21 sessionImpl = getSessionImplIfCallbackIsSet();
                if (sessionImpl == null) {
                    return;
                }
                ensureClassLoader(extras);
                setCurrentControllerInfo(sessionImpl);

                try {
                    if (action.equals(ACTION_PLAY_FROM_URI)) {
                        Uri uri = extras.getParcelable(ACTION_ARGUMENT_URI);
                        Bundle bundle = extras.getBundle(ACTION_ARGUMENT_EXTRAS);
                        ensureClassLoader(bundle);
                        Callback.this.onPlayFromUri(uri, bundle);
                    } else if (action.equals(ACTION_PREPARE)) {
                        Callback.this.onPrepare();
                    } else if (action.equals(ACTION_PREPARE_FROM_MEDIA_ID)) {
                        String mediaId = extras.getString(ACTION_ARGUMENT_MEDIA_ID);
                        Bundle bundle = extras.getBundle(ACTION_ARGUMENT_EXTRAS);
                        ensureClassLoader(bundle);
                        Callback.this.onPrepareFromMediaId(mediaId, bundle);
                    } else if (action.equals(ACTION_PREPARE_FROM_SEARCH)) {
                        String query = extras.getString(ACTION_ARGUMENT_QUERY);
                        Bundle bundle = extras.getBundle(ACTION_ARGUMENT_EXTRAS);
                        ensureClassLoader(bundle);
                        Callback.this.onPrepareFromSearch(query, bundle);
                    } else if (action.equals(ACTION_PREPARE_FROM_URI)) {
                        Uri uri = extras.getParcelable(ACTION_ARGUMENT_URI);
                        Bundle bundle = extras.getBundle(ACTION_ARGUMENT_EXTRAS);
                        ensureClassLoader(bundle);
                        Callback.this.onPrepareFromUri(uri, bundle);
                    } else if (action.equals(ACTION_SET_CAPTIONING_ENABLED)) {
                        boolean enabled = extras.getBoolean(ACTION_ARGUMENT_CAPTIONING_ENABLED);
                        Callback.this.onSetCaptioningEnabled(enabled);
                    } else if (action.equals(ACTION_SET_REPEAT_MODE)) {
                        int repeatMode = extras.getInt(ACTION_ARGUMENT_REPEAT_MODE);
                        Callback.this.onSetRepeatMode(repeatMode);
                    } else if (action.equals(ACTION_SET_SHUFFLE_MODE)) {
                        int shuffleMode = extras.getInt(ACTION_ARGUMENT_SHUFFLE_MODE);
                        Callback.this.onSetShuffleMode(shuffleMode);
                    } else if (action.equals(ACTION_SET_RATING)) {
                        RatingCompat rating = extras.getParcelable(ACTION_ARGUMENT_RATING);
                        Bundle bundle = extras.getBundle(ACTION_ARGUMENT_EXTRAS);
                        ensureClassLoader(bundle);
                        Callback.this.onSetRating(rating, bundle);
                    } else if (action.equals(ACTION_SET_PLAYBACK_SPEED)) {
                        float speed = extras.getFloat(ACTION_ARGUMENT_PLAYBACK_SPEED, 1.0f);
                        Callback.this.onSetPlaybackSpeed(speed);
                    } else {
                        Callback.this.onCustomAction(action, extras);
                    }
                } catch (BadParcelableException e) {
                    // The exception details will be logged by Parcel class.
                    Log.e(TAG, "Could not unparcel the data.");
                }
                clearCurrentControllerInfo(sessionImpl);
            }

            @RequiresApi(24)
            @Override
            public void onPrepare() {
                MediaSessionImplApi21 sessionImpl = getSessionImplIfCallbackIsSet();
                if (sessionImpl == null) {
                    return;
                }
                setCurrentControllerInfo(sessionImpl);
                Callback.this.onPrepare();
                clearCurrentControllerInfo(sessionImpl);
            }

            @RequiresApi(24)
            @Override
            public void onPrepareFromMediaId(String mediaId, Bundle extras) {
                MediaSessionImplApi21 sessionImpl = getSessionImplIfCallbackIsSet();
                if (sessionImpl == null) {
                    return;
                }
                ensureClassLoader(extras);
                setCurrentControllerInfo(sessionImpl);
                Callback.this.onPrepareFromMediaId(mediaId, extras);
                clearCurrentControllerInfo(sessionImpl);
            }

            @RequiresApi(24)
            @Override
            public void onPrepareFromSearch(String query, Bundle extras) {
                MediaSessionImplApi21 sessionImpl = getSessionImplIfCallbackIsSet();
                if (sessionImpl == null) {
                    return;
                }
                ensureClassLoader(extras);
                setCurrentControllerInfo(sessionImpl);
                Callback.this.onPrepareFromSearch(query, extras);
                clearCurrentControllerInfo(sessionImpl);
            }

            @RequiresApi(24)
            @Override
            public void onPrepareFromUri(Uri uri, Bundle extras) {
                MediaSessionImplApi21 sessionImpl = getSessionImplIfCallbackIsSet();
                if (sessionImpl == null) {
                    return;
                }
                ensureClassLoader(extras);
                setCurrentControllerInfo(sessionImpl);
                Callback.this.onPrepareFromUri(uri, extras);
                clearCurrentControllerInfo(sessionImpl);
            }

            @RequiresApi(29)
            @Override
            public void onSetPlaybackSpeed(float speed) {
                MediaSessionImplApi21 sessionImpl = getSessionImplIfCallbackIsSet();
                if (sessionImpl == null) {
                    return;
                }
                setCurrentControllerInfo(sessionImpl);
                Callback.this.onSetPlaybackSpeed(speed);
                clearCurrentControllerInfo(sessionImpl);
            }

            private void setCurrentControllerInfo(MediaSessionImpl sessionImpl) {
                if (Build.VERSION.SDK_INT >= 28) {
                    // From API 28, this method has no effect since
                    // MediaSessionImplApi28#getCurrentControllerInfo() returns controller info from
                    // framework.
                    return;
                }
                String packageName = sessionImpl.getCallingPackage();
                if (TextUtils.isEmpty(packageName)) {
                    packageName = LEGACY_CONTROLLER;
                }
                sessionImpl.setCurrentControllerInfo(new RemoteUserInfo(
                        packageName, UNKNOWN_PID, UNKNOWN_UID));
            }

            private void clearCurrentControllerInfo(MediaSessionImpl sessionImpl) {
                sessionImpl.setCurrentControllerInfo(null);
            }

            // Returns the MediaSessionImplApi21 if this callback is still set by the session.
            // This prevent callback methods to be called after session is release() or
            // callback is changed.
            private MediaSessionImplApi21 getSessionImplIfCallbackIsSet() {
                MediaSessionImplApi21 sessionImpl;
                synchronized (mLock) {
                    sessionImpl = (MediaSessionImplApi21) mSessionImpl.get();
                }
                return MediaSessionCompat.Callback.this == sessionImpl.getCallback()
                        ? sessionImpl : null;
            }
        }
    }

    /**
     * Represents an ongoing session. This may be passed to apps by the session
     * owner to allow them to create a {@link MediaControllerCompat} to communicate with
     * the session.
     */
    @SuppressLint("BanParcelableUsage")
    public static final class Token implements Parcelable {
        private final Object mLock = new Object();
        private final Object mInner;

        @GuardedBy("mLock")
        private IMediaSession mExtraBinder;
        @GuardedBy("mLock")
        private VersionedParcelable mSession2Token;

        Token(Object inner) {
            this(inner, null, null);
        }

        Token(Object inner, IMediaSession extraBinder) {
            this(inner, extraBinder, null);
        }

        Token(Object inner, IMediaSession extraBinder, VersionedParcelable session2Token) {
            mInner = inner;
            mExtraBinder = extraBinder;
            mSession2Token = session2Token;
        }

        /**
         * Creates a compat Token from a framework
         * {@link android.media.session.MediaSession.Token} object.
         * <p>
         * This method is only supported on
         * {@link android.os.Build.VERSION_CODES#LOLLIPOP} and later.
         * </p>
         *
         * @param token The framework token object.
         * @return A compat Token for use with {@link MediaControllerCompat}.
         */
        public static Token fromToken(Object token) {
            return fromToken(token, null);
        }

        /**
         * Creates a compat Token from a framework
         * {@link android.media.session.MediaSession.Token} object, and the extra binder.
         * <p>
         * This method is only supported on
         * {@link android.os.Build.VERSION_CODES#LOLLIPOP} and later.
         * </p>
         *
         * @param token The framework token object.
         * @param extraBinder The extra binder.
         * @return A compat Token for use with {@link MediaControllerCompat}.
         * @hide
         */
        @RestrictTo(LIBRARY)
        public static Token fromToken(Object token, IMediaSession extraBinder) {
            if (token != null && android.os.Build.VERSION.SDK_INT >= 21) {
                if (!(token instanceof MediaSession.Token)) {
                    throw new IllegalArgumentException(
                            "token is not a valid MediaSession.Token object");
                }
                return new Token(token, extraBinder);
            }
            return null;
        }

        @Override
        public int describeContents() {
            return 0;
        }

        @Override
        public void writeToParcel(Parcel dest, int flags) {
            if (android.os.Build.VERSION.SDK_INT >= 21) {
                dest.writeParcelable((Parcelable) mInner, flags);
            } else {
                dest.writeStrongBinder((IBinder) mInner);
            }
        }

        @Override
        public int hashCode() {
            if (mInner == null) {
                return 0;
            }
            return mInner.hashCode();
        }

        @Override
        public boolean equals(Object obj) {
            if (this == obj) {
                return true;
            }
            if (!(obj instanceof Token)) {
                return false;
            }

            Token other = (Token) obj;
            if (mInner == null) {
                return other.mInner == null;
            }
            if (other.mInner == null) {
                return false;
            }
            return mInner.equals(other.mInner);
        }

        /**
         * Gets the underlying framework {@link android.media.session.MediaSession.Token} object.
         * <p>
         * This method is only supported on API 21+.
         * </p>
         *
         * @return The underlying {@link android.media.session.MediaSession.Token} object,
         * or null if none.
         */
        public Object getToken() {
            return mInner;
        }

        /**
         * @hide
         */
        @RestrictTo(LIBRARY)
        public IMediaSession getExtraBinder() {
            synchronized (mLock) {
                return mExtraBinder;
            }
        }

        /**
         * @hide
         */
        @RestrictTo(LIBRARY)
        public void setExtraBinder(IMediaSession extraBinder) {
            synchronized (mLock) {
                mExtraBinder = extraBinder;
            }
        }

        /**
         * @hide
         */
        @RestrictTo(LIBRARY_GROUP_PREFIX) // accessed by media2-session
        public VersionedParcelable getSession2Token() {
            synchronized (mLock) {
                return mSession2Token;
            }
        }

        /**
         * @hide
         */
        @RestrictTo(LIBRARY_GROUP_PREFIX) // accessed by media2-session
        public void setSession2Token(VersionedParcelable session2Token) {
            synchronized (mLock) {
                mSession2Token = session2Token;
            }
        }

        /**
         * @hide
         */
        @RestrictTo(LIBRARY_GROUP_PREFIX) // accessed by media2-session
        public Bundle toBundle() {
            Bundle bundle = new Bundle();
            bundle.putParcelable(KEY_TOKEN, this);
            synchronized (mLock) {
                if (mExtraBinder != null) {
                    BundleCompat.putBinder(bundle, KEY_EXTRA_BINDER, mExtraBinder.asBinder());
                }
                if (mSession2Token != null) {
                    ParcelUtils.putVersionedParcelable(bundle, KEY_SESSION2_TOKEN, mSession2Token);
                }
            }
            return bundle;
        }

        /**
         * Creates a compat Token from a bundle object.
         *
         * @param tokenBundle
         * @return A compat Token for use with {@link MediaControllerCompat}.
         * @hide
         */
        @RestrictTo(LIBRARY_GROUP_PREFIX) // accessed by media2-session
        public static Token fromBundle(Bundle tokenBundle) {
            if (tokenBundle == null) {
                return null;
            }
            IMediaSession extraSession = IMediaSession.Stub.asInterface(
                    BundleCompat.getBinder(tokenBundle, KEY_EXTRA_BINDER));
            VersionedParcelable session2Token = ParcelUtils.getVersionedParcelable(tokenBundle,
                    KEY_SESSION2_TOKEN);
            Token token = tokenBundle.getParcelable(KEY_TOKEN);
            return token == null ? null : new Token(token.mInner, extraSession, session2Token);
        }

        public static final Parcelable.Creator<Token> CREATOR
                = new Parcelable.Creator<Token>() {
                    @Override
                    public Token createFromParcel(Parcel in) {
                        Object inner;
                        if (android.os.Build.VERSION.SDK_INT >= 21) {
                            inner = in.readParcelable(null);
                        } else {
                            inner = in.readStrongBinder();
                        }
                        return new Token(inner);
                    }

                    @Override
                    public Token[] newArray(int size) {
                        return new Token[size];
                    }
        };
    }

    /**
     * A single item that is part of the play queue. It contains a description
     * of the item and its id in the queue.
     */
    @SuppressLint("BanParcelableUsage")
    public static final class QueueItem implements Parcelable {
        /**
         * This id is reserved. No items can be explicitly assigned this id.
         */
        public static final int UNKNOWN_ID = -1;

        private final MediaDescriptionCompat mDescription;
        private final long mId;

        private MediaSession.QueueItem mItemFwk;

        /**
         * Creates a new {@link MediaSessionCompat.QueueItem}.
         *
         * @param description The {@link MediaDescriptionCompat} for this item.
         * @param id An identifier for this item. It must be unique within the
         *            play queue and cannot be {@link #UNKNOWN_ID}.
         */
        public QueueItem(MediaDescriptionCompat description, long id) {
            this(null, description, id);
        }

        private QueueItem(
                MediaSession.QueueItem queueItem,
                MediaDescriptionCompat description,
                long id) {
            if (description == null) {
                throw new IllegalArgumentException("Description cannot be null");
            }
            if (id == UNKNOWN_ID) {
                throw new IllegalArgumentException("Id cannot be QueueItem.UNKNOWN_ID");
            }
            mDescription = description;
            mId = id;
            mItemFwk = queueItem;
        }

        QueueItem(Parcel in) {
            mDescription = MediaDescriptionCompat.CREATOR.createFromParcel(in);
            mId = in.readLong();
        }

        /**
         * Gets the description for this item.
         */
        public MediaDescriptionCompat getDescription() {
            return mDescription;
        }

        /**
         * Gets the queue id for this item.
         */
        public long getQueueId() {
            return mId;
        }

        @Override
        public void writeToParcel(Parcel dest, int flags) {
            mDescription.writeToParcel(dest, flags);
            dest.writeLong(mId);
        }

        @Override
        public int describeContents() {
            return 0;
        }

        /**
         * Gets the underlying
         * {@link android.media.session.MediaSession.QueueItem}.
         * <p>
         * On builds before {@link android.os.Build.VERSION_CODES#LOLLIPOP} null
         * is returned.
         *
         * @return The underlying
         *         {@link android.media.session.MediaSession.QueueItem} or null.
         */
        public Object getQueueItem() {
            if (mItemFwk != null || android.os.Build.VERSION.SDK_INT < 21) {
                return mItemFwk;
            }
            mItemFwk = new MediaSession.QueueItem(
                    (MediaDescription) mDescription.getMediaDescription(),
                    mId);
            return mItemFwk;
        }

        /**
         * Creates an instance from a framework {@link android.media.session.MediaSession.QueueItem}
         * object.
         * <p>
         * This method is only supported on API 21+. On API 20 and below, it returns null.
         * </p>
         *
         * @param queueItem A {@link android.media.session.MediaSession.QueueItem} object.
         * @return An equivalent {@link QueueItem} object, or null if none.
         */
        public static QueueItem fromQueueItem(Object queueItem) {
            if (queueItem == null || Build.VERSION.SDK_INT < 21) {
                return null;
            }
            MediaSession.QueueItem queueItemObj = (MediaSession.QueueItem) queueItem;
            Object descriptionObj = queueItemObj.getDescription();
            MediaDescriptionCompat description = MediaDescriptionCompat.fromMediaDescription(
                    descriptionObj);
            long id = queueItemObj.getQueueId();
            return new QueueItem(queueItemObj, description, id);
        }

        /**
         * Creates a list of {@link QueueItem} objects from a framework
         * {@link android.media.session.MediaSession.QueueItem} object list.
         * <p>
         * This method is only supported on API 21+. On API 20 and below, it returns null.
         * </p>
         *
         * @param itemList A list of {@link android.media.session.MediaSession.QueueItem} objects.
         * @return An equivalent list of {@link QueueItem} objects, or null if none.
         */
        public static List<QueueItem> fromQueueItemList(List<?> itemList) {
            if (itemList == null || Build.VERSION.SDK_INT < 21) {
                return null;
            }
            List<QueueItem> items = new ArrayList<>();
            for (Object itemObj : itemList) {
                items.add(fromQueueItem(itemObj));
            }
            return items;
        }

        public static final Creator<MediaSessionCompat.QueueItem> CREATOR
                = new Creator<MediaSessionCompat.QueueItem>() {

            @Override
            public MediaSessionCompat.QueueItem createFromParcel(Parcel p) {
                return new MediaSessionCompat.QueueItem(p);
            }

            @Override
            public MediaSessionCompat.QueueItem[] newArray(int size) {
                return new MediaSessionCompat.QueueItem[size];
            }
        };

        @Override
        public String toString() {
            return "MediaSession.QueueItem {" +
                    "Description=" + mDescription +
                    ", Id=" + mId + " }";
        }
    }

    /**
     * This is a wrapper for {@link ResultReceiver} for sending over aidl
     * interfaces. The framework version was not exposed to aidls until
     * {@link android.os.Build.VERSION_CODES#LOLLIPOP}.
     */
    @SuppressLint("BanParcelableUsage")
    /* package */ static final class ResultReceiverWrapper implements Parcelable {
        ResultReceiver mResultReceiver;

        public ResultReceiverWrapper(@NonNull ResultReceiver resultReceiver) {
            mResultReceiver = resultReceiver;
        }

        ResultReceiverWrapper(Parcel in) {
            mResultReceiver = ResultReceiver.CREATOR.createFromParcel(in);
        }

        public static final Creator<ResultReceiverWrapper>
                CREATOR = new Creator<ResultReceiverWrapper>() {
            @Override
            public ResultReceiverWrapper createFromParcel(Parcel p) {
                return new ResultReceiverWrapper(p);
            }

            @Override
            public ResultReceiverWrapper[] newArray(int size) {
                return new ResultReceiverWrapper[size];
            }
        };

        @Override
        public int describeContents() {
            return 0;
        }

        @Override
        public void writeToParcel(Parcel dest, int flags) {
            mResultReceiver.writeToParcel(dest, flags);
        }
    }

    public interface OnActiveChangeListener {
        void onActiveChanged();
    }

    interface MediaSessionImpl {
        void setCallback(Callback callback, Handler handler);
        void setFlags(@SessionFlags int flags);
        void setPlaybackToLocal(int stream);
        void setPlaybackToRemote(VolumeProviderCompat volumeProvider);
        void setActive(boolean active);
        boolean isActive();
        void sendSessionEvent(String event, Bundle extras);
        void release();
        Token getSessionToken();
        void setPlaybackState(PlaybackStateCompat state);
        PlaybackStateCompat getPlaybackState();
        void setMetadata(MediaMetadataCompat metadata);

        void setSessionActivity(PendingIntent pi);

        void setMediaButtonReceiver(PendingIntent mbr);
        void setQueue(List<QueueItem> queue);
        void setQueueTitle(CharSequence title);

        void setRatingType(@RatingCompat.Style int type);
        void setCaptioningEnabled(boolean enabled);
        void setRepeatMode(@PlaybackStateCompat.RepeatMode int repeatMode);
        void setShuffleMode(@PlaybackStateCompat.ShuffleMode int shuffleMode);
        void setExtras(Bundle extras);

        Object getMediaSession();

        Object getRemoteControlClient();

        String getCallingPackage();
        RemoteUserInfo getCurrentControllerInfo();

        // Internal only method
        void setCurrentControllerInfo(RemoteUserInfo remoteUserInfo);
        Callback getCallback();
    }

    static class MediaSessionImplBase implements MediaSessionImpl {
        /***** RemoteControlClient States, we only need none as the others were public *******/
        static final int RCC_PLAYSTATE_NONE = 0;

        private final Context mContext;
        private final ComponentName mMediaButtonReceiverComponentName;
        private final PendingIntent mMediaButtonReceiverIntent;
        private final MediaSessionStub mStub;
        private final Token mToken;
        final String mPackageName;
        final Bundle mSessionInfo;
        final String mTag;
        final AudioManager mAudioManager;
        final RemoteControlClient mRcc;

        final Object mLock = new Object();
        final RemoteCallbackList<IMediaControllerCallback> mControllerCallbacks
                = new RemoteCallbackList<>();

        private MessageHandler mHandler;
        boolean mDestroyed = false;
        boolean mIsActive = false;
        volatile Callback mCallback;
        private RemoteUserInfo mRemoteUserInfo;

        // For backward compatibility, these flags are always set.
        @SessionFlags int mFlags = FLAG_HANDLES_MEDIA_BUTTONS | FLAG_HANDLES_TRANSPORT_CONTROLS;

        MediaMetadataCompat mMetadata;
        PlaybackStateCompat mState;
        PendingIntent mSessionActivity;
        List<QueueItem> mQueue;
        CharSequence mQueueTitle;
        @RatingCompat.Style int mRatingType;
        boolean mCaptioningEnabled;
        @PlaybackStateCompat.RepeatMode int mRepeatMode;
        @PlaybackStateCompat.ShuffleMode int mShuffleMode;
        Bundle mExtras;

        int mVolumeType;
        int mLocalStream;
        VolumeProviderCompat mVolumeProvider;

        private VolumeProviderCompat.Callback mVolumeCallback
                = new VolumeProviderCompat.Callback() {
            @Override
            public void onVolumeChanged(VolumeProviderCompat volumeProvider) {
                if (mVolumeProvider != volumeProvider) {
                    return;
                }
                ParcelableVolumeInfo info = new ParcelableVolumeInfo(mVolumeType, mLocalStream,
                        volumeProvider.getVolumeControl(), volumeProvider.getMaxVolume(),
                        volumeProvider.getCurrentVolume());
                sendVolumeInfoChanged(info);
            }
        };

        public MediaSessionImplBase(Context context, String tag, ComponentName mbrComponent,
                PendingIntent mbrIntent, Bundle sessionInfo) {
            if (mbrComponent == null) {
                throw new IllegalArgumentException(
                        "MediaButtonReceiver component may not be null");
            }
            mContext = context;
            mPackageName = context.getPackageName();
            mSessionInfo = sessionInfo;
            mAudioManager = (AudioManager) context.getSystemService(Context.AUDIO_SERVICE);
            mTag = tag;
            mMediaButtonReceiverComponentName = mbrComponent;
            mMediaButtonReceiverIntent = mbrIntent;
            mStub = new MediaSessionStub();
            mToken = new Token(mStub);

            mRatingType = RatingCompat.RATING_NONE;
            mVolumeType = MediaControllerCompat.PlaybackInfo.PLAYBACK_TYPE_LOCAL;
            mLocalStream = AudioManager.STREAM_MUSIC;
            mRcc = new RemoteControlClient(mbrIntent);
        }

        @Override
        public void setCallback(Callback callback, Handler handler) {
            synchronized (mLock) {
                if (mHandler != null) {
                    mHandler.removeCallbacksAndMessages(null);
                }
                mHandler = callback == null || handler == null ? null :
                        new MessageHandler(handler.getLooper());
                if (mCallback != callback && mCallback != null) {
                    mCallback.setSessionImpl(null, null);
                }
                mCallback = callback;
                if (mCallback != null) {
                    mCallback.setSessionImpl(this, handler);
                }
            }
        }

        void postToHandler(int what, int arg1, int arg2, Object obj, Bundle extras) {
            synchronized (mLock) {
                if (mHandler != null) {
                    Message msg = mHandler.obtainMessage(what, arg1, arg2, obj);
                    Bundle data = new Bundle();

                    int uid = Binder.getCallingUid();
                    data.putInt(DATA_CALLING_UID, uid);
                    // Note: Different apps can have same uid, but only when they are signed with
                    // the same private key. This means those apps are from the same developer.
                    // Session apps can allow/reject controller by reading one of their names.
                    data.putString(DATA_CALLING_PACKAGE, getPackageNameForUid(uid));
                    int pid = Binder.getCallingPid();
                    if (pid > 0) {
                        data.putInt(DATA_CALLING_PID, pid);
                    } else {
                        // This cannot be happen for now, but added for future changes.
                        data.putInt(DATA_CALLING_PID, UNKNOWN_PID);
                    }
                    if (extras != null) {
                        data.putBundle(DATA_EXTRAS, extras);
                    }
                    msg.setData(data);
                    msg.sendToTarget();
                }
            }
        }

        String getPackageNameForUid(int uid) {
            String result = mContext.getPackageManager().getNameForUid(uid);
            if (TextUtils.isEmpty(result)) {
                result = LEGACY_CONTROLLER;
            }
            return result;
        }

        @Override
        public void setFlags(@SessionFlags int flags) {
            synchronized (mLock) {
                // For backward compatibility, these flags are always set.
                mFlags = flags | FLAG_HANDLES_MEDIA_BUTTONS | FLAG_HANDLES_TRANSPORT_CONTROLS;
            }
        }

        @Override
        public void setPlaybackToLocal(int stream) {
            if (mVolumeProvider != null) {
                mVolumeProvider.setCallback(null);
            }
            mLocalStream = stream;
            mVolumeType = MediaControllerCompat.PlaybackInfo.PLAYBACK_TYPE_LOCAL;
            ParcelableVolumeInfo info = new ParcelableVolumeInfo(mVolumeType, mLocalStream,
                    VolumeProviderCompat.VOLUME_CONTROL_ABSOLUTE,
                    mAudioManager.getStreamMaxVolume(mLocalStream),
                    mAudioManager.getStreamVolume(mLocalStream));
            sendVolumeInfoChanged(info);
        }

        @Override
        public void setPlaybackToRemote(VolumeProviderCompat volumeProvider) {
            if (volumeProvider == null) {
                throw new IllegalArgumentException("volumeProvider may not be null");
            }
            if (mVolumeProvider != null) {
                mVolumeProvider.setCallback(null);
            }
            mVolumeType = MediaControllerCompat.PlaybackInfo.PLAYBACK_TYPE_REMOTE;
            mVolumeProvider = volumeProvider;
            ParcelableVolumeInfo info = new ParcelableVolumeInfo(mVolumeType, mLocalStream,
                    mVolumeProvider.getVolumeControl(), mVolumeProvider.getMaxVolume(),
                    mVolumeProvider.getCurrentVolume());
            sendVolumeInfoChanged(info);

            volumeProvider.setCallback(mVolumeCallback);
        }

        @Override
        public void setActive(boolean active) {
            if (active == mIsActive) {
                return;
            }
            mIsActive = active;
            updateMbrAndRcc();
        }

        @Override
        public boolean isActive() {
            return mIsActive;
        }

        @Override
        public void sendSessionEvent(String event, Bundle extras) {
            sendEvent(event, extras);
        }

        @Override
        public void release() {
            mIsActive = false;
            mDestroyed = true;
            updateMbrAndRcc();
            sendSessionDestroyed();
            setCallback(null, null);
        }

        @Override
        public Token getSessionToken() {
            return mToken;
        }

        @Override
        public void setPlaybackState(PlaybackStateCompat state) {
            synchronized (mLock) {
                mState = state;
            }
            sendState(state);
            if (!mIsActive) {
                // Don't set the state until after the RCC is registered
                return;
            }
            if (state == null) {
                mRcc.setPlaybackState(0);
                mRcc.setTransportControlFlags(0);
            } else {
                // Set state
                setRccState(state);

                // Set transport control flags
                mRcc.setTransportControlFlags(
                        getRccTransportControlFlagsFromActions(state.getActions()));
            }
        }

        @Override
        public PlaybackStateCompat getPlaybackState() {
            synchronized (mLock) {
                return mState;
            }
        }

        void setRccState(PlaybackStateCompat state) {
            mRcc.setPlaybackState(getRccStateFromState(state.getState()));
        }

        int getRccStateFromState(int state) {
            switch (state) {
                case PlaybackStateCompat.STATE_CONNECTING:
                case PlaybackStateCompat.STATE_BUFFERING:
                    return RemoteControlClient.PLAYSTATE_BUFFERING;
                case PlaybackStateCompat.STATE_ERROR:
                    return RemoteControlClient.PLAYSTATE_ERROR;
                case PlaybackStateCompat.STATE_FAST_FORWARDING:
                    return RemoteControlClient.PLAYSTATE_FAST_FORWARDING;
                case PlaybackStateCompat.STATE_NONE:
                    return RCC_PLAYSTATE_NONE;
                case PlaybackStateCompat.STATE_PAUSED:
                    return RemoteControlClient.PLAYSTATE_PAUSED;
                case PlaybackStateCompat.STATE_PLAYING:
                    return RemoteControlClient.PLAYSTATE_PLAYING;
                case PlaybackStateCompat.STATE_REWINDING:
                    return RemoteControlClient.PLAYSTATE_REWINDING;
                case PlaybackStateCompat.STATE_SKIPPING_TO_PREVIOUS:
                    return RemoteControlClient.PLAYSTATE_SKIPPING_BACKWARDS;
                case PlaybackStateCompat.STATE_SKIPPING_TO_NEXT:
                case PlaybackStateCompat.STATE_SKIPPING_TO_QUEUE_ITEM:
                    return RemoteControlClient.PLAYSTATE_SKIPPING_FORWARDS;
                case PlaybackStateCompat.STATE_STOPPED:
                    return RemoteControlClient.PLAYSTATE_STOPPED;
                default:
                    return -1;
            }
        }

        int getRccTransportControlFlagsFromActions(long actions) {
            int transportControlFlags = 0;
            if ((actions & PlaybackStateCompat.ACTION_STOP) != 0) {
                transportControlFlags |= RemoteControlClient.FLAG_KEY_MEDIA_STOP;
            }
            if ((actions & PlaybackStateCompat.ACTION_PAUSE) != 0) {
                transportControlFlags |= RemoteControlClient.FLAG_KEY_MEDIA_PAUSE;
            }
            if ((actions & PlaybackStateCompat.ACTION_PLAY) != 0) {
                transportControlFlags |= RemoteControlClient.FLAG_KEY_MEDIA_PLAY;
            }
            if ((actions & PlaybackStateCompat.ACTION_REWIND) != 0) {
                transportControlFlags |= RemoteControlClient.FLAG_KEY_MEDIA_REWIND;
            }
            if ((actions & PlaybackStateCompat.ACTION_SKIP_TO_PREVIOUS) != 0) {
                transportControlFlags |= RemoteControlClient.FLAG_KEY_MEDIA_PREVIOUS;
            }
            if ((actions & PlaybackStateCompat.ACTION_SKIP_TO_NEXT) != 0) {
                transportControlFlags |= RemoteControlClient.FLAG_KEY_MEDIA_NEXT;
            }
            if ((actions & PlaybackStateCompat.ACTION_FAST_FORWARD) != 0) {
                transportControlFlags |= RemoteControlClient.FLAG_KEY_MEDIA_FAST_FORWARD;
            }
            if ((actions & PlaybackStateCompat.ACTION_PLAY_PAUSE) != 0) {
                transportControlFlags |= RemoteControlClient.FLAG_KEY_MEDIA_PLAY_PAUSE;
            }
            return transportControlFlags;
        }

        @Override
        public void setMetadata(MediaMetadataCompat metadata) {
            if (metadata != null) {
                // Clones {@link MediaMetadataCompat} and scales down bitmaps if they are large.
                metadata = new MediaMetadataCompat.Builder(metadata, sMaxBitmapSize).build();
            }

            synchronized (mLock) {
                mMetadata = metadata;
            }
            sendMetadata(metadata);
            if (!mIsActive) {
                // Don't set metadata until after the rcc has been registered
                return;
            }
            RemoteControlClient.MetadataEditor editor = buildRccMetadata(
                    metadata == null ? null : metadata.getBundle());
            editor.apply();
        }

        RemoteControlClient.MetadataEditor buildRccMetadata(Bundle metadata) {
            RemoteControlClient.MetadataEditor editor = mRcc.editMetadata(true);
            if (metadata == null) {
                return editor;
            }
            if (metadata.containsKey(MediaMetadataCompat.METADATA_KEY_ART)) {
                Bitmap art = metadata.getParcelable(MediaMetadataCompat.METADATA_KEY_ART);
                if (art != null) {
                    // Clone the bitmap to prevent it from being recycled by RCC.
                    art = art.copy(art.getConfig(), false);
                }
                editor.putBitmap(RemoteControlClient.MetadataEditor.BITMAP_KEY_ARTWORK, art);
            } else if (metadata.containsKey(MediaMetadataCompat.METADATA_KEY_ALBUM_ART)) {
                // Fall back to album art if the track art wasn't available
                Bitmap art = metadata.getParcelable(MediaMetadataCompat.METADATA_KEY_ALBUM_ART);
                if (art != null) {
                    // Clone the bitmap to prevent it from being recycled by RCC.
                    art = art.copy(art.getConfig(), false);
                }
                editor.putBitmap(RemoteControlClient.MetadataEditor.BITMAP_KEY_ARTWORK, art);
            }
            if (metadata.containsKey(MediaMetadataCompat.METADATA_KEY_ALBUM)) {
                editor.putString(MediaMetadataRetriever.METADATA_KEY_ALBUM,
                        metadata.getString(MediaMetadataCompat.METADATA_KEY_ALBUM));
            }
            if (metadata.containsKey(MediaMetadataCompat.METADATA_KEY_ALBUM_ARTIST)) {
                editor.putString(MediaMetadataRetriever.METADATA_KEY_ALBUMARTIST,
                        metadata.getString(MediaMetadataCompat.METADATA_KEY_ALBUM_ARTIST));
            }
            if (metadata.containsKey(MediaMetadataCompat.METADATA_KEY_ARTIST)) {
                editor.putString(MediaMetadataRetriever.METADATA_KEY_ARTIST,
                        metadata.getString(MediaMetadataCompat.METADATA_KEY_ARTIST));
            }
            if (metadata.containsKey(MediaMetadataCompat.METADATA_KEY_AUTHOR)) {
                editor.putString(MediaMetadataRetriever.METADATA_KEY_AUTHOR,
                        metadata.getString(MediaMetadataCompat.METADATA_KEY_AUTHOR));
            }
            if (metadata.containsKey(MediaMetadataCompat.METADATA_KEY_COMPILATION)) {
                editor.putString(MediaMetadataRetriever.METADATA_KEY_COMPILATION,
                        metadata.getString(MediaMetadataCompat.METADATA_KEY_COMPILATION));
            }
            if (metadata.containsKey(MediaMetadataCompat.METADATA_KEY_COMPOSER)) {
                editor.putString(MediaMetadataRetriever.METADATA_KEY_COMPOSER,
                        metadata.getString(MediaMetadataCompat.METADATA_KEY_COMPOSER));
            }
            if (metadata.containsKey(MediaMetadataCompat.METADATA_KEY_DATE)) {
                editor.putString(MediaMetadataRetriever.METADATA_KEY_DATE,
                        metadata.getString(MediaMetadataCompat.METADATA_KEY_DATE));
            }
            if (metadata.containsKey(MediaMetadataCompat.METADATA_KEY_DISC_NUMBER)) {
                editor.putLong(MediaMetadataRetriever.METADATA_KEY_DISC_NUMBER,
                        metadata.getLong(MediaMetadataCompat.METADATA_KEY_DISC_NUMBER));
            }
            if (metadata.containsKey(MediaMetadataCompat.METADATA_KEY_DURATION)) {
                editor.putLong(MediaMetadataRetriever.METADATA_KEY_DURATION,
                        metadata.getLong(MediaMetadataCompat.METADATA_KEY_DURATION));
            }
            if (metadata.containsKey(MediaMetadataCompat.METADATA_KEY_GENRE)) {
                editor.putString(MediaMetadataRetriever.METADATA_KEY_GENRE,
                        metadata.getString(MediaMetadataCompat.METADATA_KEY_GENRE));
            }
            if (metadata.containsKey(MediaMetadataCompat.METADATA_KEY_TITLE)) {
                editor.putString(MediaMetadataRetriever.METADATA_KEY_TITLE,
                        metadata.getString(MediaMetadataCompat.METADATA_KEY_TITLE));
            }
            if (metadata.containsKey(MediaMetadataCompat.METADATA_KEY_TRACK_NUMBER)) {
                editor.putLong(MediaMetadataRetriever.METADATA_KEY_CD_TRACK_NUMBER,
                        metadata.getLong(MediaMetadataCompat.METADATA_KEY_TRACK_NUMBER));
            }
            if (metadata.containsKey(MediaMetadataCompat.METADATA_KEY_WRITER)) {
                editor.putString(MediaMetadataRetriever.METADATA_KEY_WRITER,
                        metadata.getString(MediaMetadataCompat.METADATA_KEY_WRITER));
            }
            return editor;
        }

        @Override
        public void setSessionActivity(PendingIntent pi) {
            synchronized (mLock) {
                mSessionActivity = pi;
            }
        }

        @Override
        public void setMediaButtonReceiver(PendingIntent mbr) {
            // Do nothing, changing this is not supported before API 21.
        }

        @Override
        public void setQueue(List<QueueItem> queue) {
            mQueue = queue;
            sendQueue(queue);
        }

        @Override
        public void setQueueTitle(CharSequence title) {
            mQueueTitle = title;
            sendQueueTitle(title);
        }

        @Override
        public Object getMediaSession() {
            return null;
        }

        @Override
        public Object getRemoteControlClient() {
            return null;
        }

        @Override
        public String getCallingPackage() {
            return null;
        }

        @Override
        public void setRatingType(@RatingCompat.Style int type) {
            mRatingType = type;
        }

        @Override
        public void setCaptioningEnabled(boolean enabled) {
            if (mCaptioningEnabled != enabled) {
                mCaptioningEnabled = enabled;
                sendCaptioningEnabled(enabled);
            }
        }

        @Override
        public void setRepeatMode(@PlaybackStateCompat.RepeatMode int repeatMode) {
            if (mRepeatMode != repeatMode) {
                mRepeatMode = repeatMode;
                sendRepeatMode(repeatMode);
            }
        }

        @Override
        public void setShuffleMode(@PlaybackStateCompat.ShuffleMode int shuffleMode) {
            if (mShuffleMode != shuffleMode) {
                mShuffleMode = shuffleMode;
                sendShuffleMode(shuffleMode);
            }
        }

        @Override
        public void setExtras(Bundle extras) {
            mExtras = extras;
            sendExtras(extras);
        }

        @Override
        public RemoteUserInfo getCurrentControllerInfo() {
            synchronized (mLock) {
                return mRemoteUserInfo;
            }
        }

        @Override
        public void setCurrentControllerInfo(RemoteUserInfo remoteUserInfo) {
            synchronized (mLock) {
                mRemoteUserInfo = remoteUserInfo;
            }
        }

        @Override
        public Callback getCallback() {
            synchronized (mLock) {
                return mCallback;
            }
        }

        // Registers/unregisters components as needed.
        void updateMbrAndRcc() {
            if (mIsActive) {
                // When session becomes active, register MBR and RCC.
                registerMediaButtonEventReceiver(mMediaButtonReceiverIntent,
                        mMediaButtonReceiverComponentName);
                mAudioManager.registerRemoteControlClient(mRcc);

                setMetadata(mMetadata);
                setPlaybackState(mState);
            } else {
                // When inactive remove any registered components.
                unregisterMediaButtonEventReceiver(mMediaButtonReceiverIntent,
                        mMediaButtonReceiverComponentName);
                // RCC keeps the state while the system resets its state internally when
                // we register RCC. Reset the state so that the states in RCC and the system
                // are in sync when we re-register the RCC.
                mRcc.setPlaybackState(0);
                mAudioManager.unregisterRemoteControlClient(mRcc);
            }
        }

        void registerMediaButtonEventReceiver(PendingIntent mbrIntent, ComponentName mbrComponent) {
            mAudioManager.registerMediaButtonEventReceiver(mbrComponent);
        }

        void unregisterMediaButtonEventReceiver(PendingIntent mbrIntent,
                ComponentName mbrComponent) {
            mAudioManager.unregisterMediaButtonEventReceiver(mbrComponent);
        }

        void adjustVolume(int direction, int flags) {
            if (mVolumeType == MediaControllerCompat.PlaybackInfo.PLAYBACK_TYPE_REMOTE) {
                if (mVolumeProvider != null) {
                    mVolumeProvider.onAdjustVolume(direction);
                }
            } else {
                mAudioManager.adjustStreamVolume(mLocalStream, direction, flags);
            }
        }

        void setVolumeTo(int value, int flags) {
            if (mVolumeType == MediaControllerCompat.PlaybackInfo.PLAYBACK_TYPE_REMOTE) {
                if (mVolumeProvider != null) {
                    mVolumeProvider.onSetVolumeTo(value);
                }
            } else {
                mAudioManager.setStreamVolume(mLocalStream, value, flags);
            }
        }

        void sendVolumeInfoChanged(ParcelableVolumeInfo info) {
            int size = mControllerCallbacks.beginBroadcast();
            for (int i = size - 1; i >= 0; i--) {
                IMediaControllerCallback cb = mControllerCallbacks.getBroadcastItem(i);
                try {
                    cb.onVolumeInfoChanged(info);
                } catch (RemoteException e) {
                }
            }
            mControllerCallbacks.finishBroadcast();
        }

        private void sendSessionDestroyed() {
            int size = mControllerCallbacks.beginBroadcast();
            for (int i = size - 1; i >= 0; i--) {
                IMediaControllerCallback cb = mControllerCallbacks.getBroadcastItem(i);
                try {
                    cb.onSessionDestroyed();
                } catch (RemoteException e) {
                }
            }
            mControllerCallbacks.finishBroadcast();
            mControllerCallbacks.kill();
        }

        private void sendEvent(String event, Bundle extras) {
            int size = mControllerCallbacks.beginBroadcast();
            for (int i = size - 1; i >= 0; i--) {
                IMediaControllerCallback cb = mControllerCallbacks.getBroadcastItem(i);
                try {
                    cb.onEvent(event, extras);
                } catch (RemoteException e) {
                }
            }
            mControllerCallbacks.finishBroadcast();
        }

        private void sendState(PlaybackStateCompat state) {
            int size = mControllerCallbacks.beginBroadcast();
            for (int i = size - 1; i >= 0; i--) {
                IMediaControllerCallback cb = mControllerCallbacks.getBroadcastItem(i);
                try {
                    cb.onPlaybackStateChanged(state);
                } catch (RemoteException e) {
                }
            }
            mControllerCallbacks.finishBroadcast();
        }

        private void sendMetadata(MediaMetadataCompat metadata) {
            int size = mControllerCallbacks.beginBroadcast();
            for (int i = size - 1; i >= 0; i--) {
                IMediaControllerCallback cb = mControllerCallbacks.getBroadcastItem(i);
                try {
                    cb.onMetadataChanged(metadata);
                } catch (RemoteException e) {
                }
            }
            mControllerCallbacks.finishBroadcast();
        }

        private void sendQueue(List<QueueItem> queue) {
            int size = mControllerCallbacks.beginBroadcast();
            for (int i = size - 1; i >= 0; i--) {
                IMediaControllerCallback cb = mControllerCallbacks.getBroadcastItem(i);
                try {
                    cb.onQueueChanged(queue);
                } catch (RemoteException e) {
                }
            }
            mControllerCallbacks.finishBroadcast();
        }

        private void sendQueueTitle(CharSequence queueTitle) {
            int size = mControllerCallbacks.beginBroadcast();
            for (int i = size - 1; i >= 0; i--) {
                IMediaControllerCallback cb = mControllerCallbacks.getBroadcastItem(i);
                try {
                    cb.onQueueTitleChanged(queueTitle);
                } catch (RemoteException e) {
                }
            }
            mControllerCallbacks.finishBroadcast();
        }

        private void sendCaptioningEnabled(boolean enabled) {
            int size = mControllerCallbacks.beginBroadcast();
            for (int i = size - 1; i >= 0; i--) {
                IMediaControllerCallback cb = mControllerCallbacks.getBroadcastItem(i);
                try {
                    cb.onCaptioningEnabledChanged(enabled);
                } catch (RemoteException e) {
                }
            }
            mControllerCallbacks.finishBroadcast();
        }

        private void sendRepeatMode(int repeatMode) {
            int size = mControllerCallbacks.beginBroadcast();
            for (int i = size - 1; i >= 0; i--) {
                IMediaControllerCallback cb = mControllerCallbacks.getBroadcastItem(i);
                try {
                    cb.onRepeatModeChanged(repeatMode);
                } catch (RemoteException e) {
                }
            }
            mControllerCallbacks.finishBroadcast();
        }

        private void sendShuffleMode(int shuffleMode) {
            int size = mControllerCallbacks.beginBroadcast();
            for (int i = size - 1; i >= 0; i--) {
                IMediaControllerCallback cb = mControllerCallbacks.getBroadcastItem(i);
                try {
                    cb.onShuffleModeChanged(shuffleMode);
                } catch (RemoteException e) {
                }
            }
            mControllerCallbacks.finishBroadcast();
        }

        private void sendExtras(Bundle extras) {
            int size = mControllerCallbacks.beginBroadcast();
            for (int i = size - 1; i >= 0; i--) {
                IMediaControllerCallback cb = mControllerCallbacks.getBroadcastItem(i);
                try {
                    cb.onExtrasChanged(extras);
                } catch (RemoteException e) {
                }
            }
            mControllerCallbacks.finishBroadcast();
        }

        class MediaSessionStub extends IMediaSession.Stub {
            @Override
            public void sendCommand(String command, Bundle args, ResultReceiverWrapper cb) {
                postToHandler(MessageHandler.MSG_COMMAND,
                        new Command(command, args, cb == null ? null : cb.mResultReceiver));
            }

            @Override
            public boolean sendMediaButton(KeyEvent mediaButton) {
                postToHandler(MessageHandler.MSG_MEDIA_BUTTON, mediaButton);
                return true;
            }

            @Override
            public void registerCallbackListener(IMediaControllerCallback cb) {
                // If this session is already destroyed tell the caller and
                // don't add them.
                if (mDestroyed) {
                    try {
                        cb.onSessionDestroyed();
                    } catch (Exception e) {
                        // ignored
                    }
                    return;
                }
                final int uid = getCallingUid();
                RemoteUserInfo info = new RemoteUserInfo(
                        getPackageNameForUid(uid), getCallingPid(), getCallingUid());
                mControllerCallbacks.register(cb, info);
            }

            @Override
            public void unregisterCallbackListener(IMediaControllerCallback cb) {
                mControllerCallbacks.unregister(cb);
            }

            @Override
            public String getPackageName() {
                // mPackageName is final so doesn't need synchronize block
                return mPackageName;
            }

            @Override
            public Bundle getSessionInfo() {
                // mSessionInfo is final so doesn't need synchronize block
                return mSessionInfo == null ? null : new Bundle(mSessionInfo);
            }

            @Override
            public String getTag() {
                // mTag is final so doesn't need synchronize block
                return mTag;
            }

            @Override
            public PendingIntent getLaunchPendingIntent() {
                synchronized (mLock) {
                    return mSessionActivity;
                }
            }

            @Override
            @SessionFlags
            public long getFlags() {
                synchronized (mLock) {
                    return mFlags;
                }
            }

            @Override
            public ParcelableVolumeInfo getVolumeAttributes() {
                int controlType;
                int max;
                int current;
                int stream;
                int volumeType;
                synchronized (mLock) {
                    volumeType = mVolumeType;
                    stream = mLocalStream;
                    VolumeProviderCompat vp = mVolumeProvider;
                    if (volumeType == MediaControllerCompat.PlaybackInfo.PLAYBACK_TYPE_REMOTE) {
                        controlType = vp.getVolumeControl();
                        max = vp.getMaxVolume();
                        current = vp.getCurrentVolume();
                    } else {
                        controlType = VolumeProviderCompat.VOLUME_CONTROL_ABSOLUTE;
                        max = mAudioManager.getStreamMaxVolume(stream);
                        current = mAudioManager.getStreamVolume(stream);
                    }
                }
                return new ParcelableVolumeInfo(volumeType, stream, controlType, max, current);
            }

            @Override
            public void adjustVolume(int direction, int flags, String packageName) {
                MediaSessionImplBase.this.adjustVolume(direction, flags);
            }

            @Override
            public void setVolumeTo(int value, int flags, String packageName) {
                MediaSessionImplBase.this.setVolumeTo(value, flags);
            }

            @Override
            public void prepare() throws RemoteException {
                postToHandler(MessageHandler.MSG_PREPARE);
            }

            @Override
            public void prepareFromMediaId(String mediaId, Bundle extras) throws RemoteException {
                postToHandler(MessageHandler.MSG_PREPARE_MEDIA_ID, mediaId, extras);
            }

            @Override
            public void prepareFromSearch(String query, Bundle extras) throws RemoteException {
                postToHandler(MessageHandler.MSG_PREPARE_SEARCH, query, extras);
            }

            @Override
            public void prepareFromUri(Uri uri, Bundle extras) throws RemoteException {
                postToHandler(MessageHandler.MSG_PREPARE_URI, uri, extras);
            }

            @Override
            public void play() throws RemoteException {
                postToHandler(MessageHandler.MSG_PLAY);
            }

            @Override
            public void playFromMediaId(String mediaId, Bundle extras) throws RemoteException {
                postToHandler(MessageHandler.MSG_PLAY_MEDIA_ID, mediaId, extras);
            }

            @Override
            public void playFromSearch(String query, Bundle extras) throws RemoteException {
                postToHandler(MessageHandler.MSG_PLAY_SEARCH, query, extras);
            }

            @Override
            public void playFromUri(Uri uri, Bundle extras) throws RemoteException {
                postToHandler(MessageHandler.MSG_PLAY_URI, uri, extras);
            }

            @Override
            public void skipToQueueItem(long id) {
                postToHandler(MessageHandler.MSG_SKIP_TO_ITEM, id);
            }

            @Override
            public void pause() throws RemoteException {
                postToHandler(MessageHandler.MSG_PAUSE);
            }

            @Override
            public void stop() throws RemoteException {
                postToHandler(MessageHandler.MSG_STOP);
            }

            @Override
            public void next() throws RemoteException {
                postToHandler(MessageHandler.MSG_NEXT);
            }

            @Override
            public void previous() throws RemoteException {
                postToHandler(MessageHandler.MSG_PREVIOUS);
            }

            @Override
            public void fastForward() throws RemoteException {
                postToHandler(MessageHandler.MSG_FAST_FORWARD);
            }

            @Override
            public void rewind() throws RemoteException {
                postToHandler(MessageHandler.MSG_REWIND);
            }

            @Override
            public void seekTo(long pos) throws RemoteException {
                postToHandler(MessageHandler.MSG_SEEK_TO, pos);
            }

            @Override
            public void rate(RatingCompat rating) throws RemoteException {
                postToHandler(MessageHandler.MSG_RATE, rating);
            }

            @Override
            public void rateWithExtras(RatingCompat rating, Bundle extras) throws RemoteException {
                postToHandler(MessageHandler.MSG_RATE_EXTRA, rating, extras);
            }

            @Override
            public void setPlaybackSpeed(float speed) throws RemoteException {
                postToHandler(MessageHandler.MSG_SET_PLAYBACK_SPEED, speed);
            }

            @Override
            public void setCaptioningEnabled(boolean enabled) throws RemoteException {
                postToHandler(MessageHandler.MSG_SET_CAPTIONING_ENABLED, enabled);
            }

            @Override
            public void setRepeatMode(int repeatMode) throws RemoteException {
                postToHandler(MessageHandler.MSG_SET_REPEAT_MODE, repeatMode);
            }

            @Override
            public void setShuffleModeEnabledRemoved(boolean enabled) throws RemoteException {
                // Do nothing.
            }

            @Override
            public void setShuffleMode(int shuffleMode) throws RemoteException {
                postToHandler(MessageHandler.MSG_SET_SHUFFLE_MODE, shuffleMode);
            }

            @Override
            public void sendCustomAction(String action, Bundle args)
                    throws RemoteException {
                postToHandler(MessageHandler.MSG_CUSTOM_ACTION, action, args);
            }

            @Override
            public MediaMetadataCompat getMetadata() {
                return mMetadata;
            }

            @Override
            public PlaybackStateCompat getPlaybackState() {
                PlaybackStateCompat state;
                MediaMetadataCompat metadata;
                synchronized (mLock) {
                    state = mState;
                    metadata = mMetadata;
                }
                return getStateWithUpdatedPosition(state, metadata);
            }

            @Override
            public List<QueueItem> getQueue() {
                synchronized (mLock) {
                    return mQueue;
                }
            }

            @Override
            public void addQueueItem(MediaDescriptionCompat description) {
                postToHandler(MessageHandler.MSG_ADD_QUEUE_ITEM, description);
            }

            @Override
            public void addQueueItemAt(MediaDescriptionCompat description, int index) {
                postToHandler(MessageHandler.MSG_ADD_QUEUE_ITEM_AT, description, index);
            }

            @Override
            public void removeQueueItem(MediaDescriptionCompat description) {
                postToHandler(MessageHandler.MSG_REMOVE_QUEUE_ITEM, description);
            }

            @Override
            public void removeQueueItemAt(int index) {
                postToHandler(MessageHandler.MSG_REMOVE_QUEUE_ITEM_AT, index);
            }

            @Override
            public CharSequence getQueueTitle() {
                return mQueueTitle;
            }

            @Override
            public Bundle getExtras() {
                synchronized (mLock) {
                    return mExtras;
                }
            }

            @Override
            @RatingCompat.Style
            public int getRatingType() {
                return mRatingType;
            }

            @Override
            public boolean isCaptioningEnabled() {
                return mCaptioningEnabled;
            }

            @Override
            @PlaybackStateCompat.RepeatMode
            public int getRepeatMode() {
                return mRepeatMode;
            }

            @Override
            public boolean isShuffleModeEnabledRemoved() {
                return false;
            }

            @Override
            @PlaybackStateCompat.ShuffleMode
            public int getShuffleMode() {
                return mShuffleMode;
            }

            @Override
            public boolean isTransportControlEnabled() {
                // All sessions should support transport control commands.
                return true;
            }

            void postToHandler(int what) {
                MediaSessionImplBase.this.postToHandler(what, 0, 0, null, null);
            }

            void postToHandler(int what, int arg1) {
                MediaSessionImplBase.this.postToHandler(what, arg1, 0, null, null);
            }

            void postToHandler(int what, Object obj) {
                MediaSessionImplBase.this.postToHandler(what, 0, 0, obj, null);
            }

            void postToHandler(int what, Object obj, int arg1) {
                MediaSessionImplBase.this.postToHandler(what, arg1, 0, obj, null);
            }

            void postToHandler(int what, Object obj, Bundle extras) {
                MediaSessionImplBase.this.postToHandler(what, 0, 0, obj, extras);
            }
        }

        private static final class Command {
            public final String command;
            public final Bundle extras;
            public final ResultReceiver stub;

            public Command(String command, Bundle extras, ResultReceiver stub) {
                this.command = command;
                this.extras = extras;
                this.stub = stub;
            }
        }

        class MessageHandler extends Handler {
            // Next ID: 33
            private static final int MSG_COMMAND = 1;
            private static final int MSG_ADJUST_VOLUME = 2;
            private static final int MSG_PREPARE = 3;
            private static final int MSG_PREPARE_MEDIA_ID = 4;
            private static final int MSG_PREPARE_SEARCH = 5;
            private static final int MSG_PREPARE_URI = 6;
            private static final int MSG_PLAY = 7;
            private static final int MSG_PLAY_MEDIA_ID = 8;
            private static final int MSG_PLAY_SEARCH = 9;
            private static final int MSG_PLAY_URI = 10;
            private static final int MSG_SKIP_TO_ITEM = 11;
            private static final int MSG_PAUSE = 12;
            private static final int MSG_STOP = 13;
            private static final int MSG_NEXT = 14;
            private static final int MSG_PREVIOUS = 15;
            private static final int MSG_FAST_FORWARD = 16;
            private static final int MSG_REWIND = 17;
            private static final int MSG_SEEK_TO = 18;
            private static final int MSG_RATE = 19;
            private static final int MSG_RATE_EXTRA = 31;
            private static final int MSG_SET_PLAYBACK_SPEED = 32;
            private static final int MSG_CUSTOM_ACTION = 20;
            private static final int MSG_MEDIA_BUTTON = 21;
            private static final int MSG_SET_VOLUME = 22;
            private static final int MSG_SET_REPEAT_MODE = 23;
            private static final int MSG_ADD_QUEUE_ITEM = 25;
            private static final int MSG_ADD_QUEUE_ITEM_AT = 26;
            private static final int MSG_REMOVE_QUEUE_ITEM = 27;
            private static final int MSG_REMOVE_QUEUE_ITEM_AT = 28;
            private static final int MSG_SET_CAPTIONING_ENABLED = 29;
            private static final int MSG_SET_SHUFFLE_MODE = 30;

            // KeyEvent constants only available on API 11+
            private static final int KEYCODE_MEDIA_PAUSE = 127;
            private static final int KEYCODE_MEDIA_PLAY = 126;

            public MessageHandler(Looper looper) {
                super(looper);
            }

            @Override
            public void handleMessage(Message msg) {
                MediaSessionCompat.Callback cb = mCallback;
                if (cb == null) {
                    return;
                }

                Bundle data = msg.getData();
                ensureClassLoader(data);
                setCurrentControllerInfo(new RemoteUserInfo(data.getString(DATA_CALLING_PACKAGE),
                        data.getInt(DATA_CALLING_PID), data.getInt(DATA_CALLING_UID)));

                Bundle extras = data.getBundle(DATA_EXTRAS);
                ensureClassLoader(extras);

                try {
                    switch (msg.what) {
                        case MSG_COMMAND:
                            Command cmd = (Command) msg.obj;
                            cb.onCommand(cmd.command, cmd.extras, cmd.stub);
                            break;
                        case MSG_MEDIA_BUTTON:
                            KeyEvent keyEvent = (KeyEvent) msg.obj;
                            Intent intent = new Intent(Intent.ACTION_MEDIA_BUTTON);
                            intent.putExtra(Intent.EXTRA_KEY_EVENT, keyEvent);
                            // Let the Callback handle events first before using the default
                            // behavior
                            if (!cb.onMediaButtonEvent(intent)) {
                                onMediaButtonEvent(keyEvent, cb);
                            }
                            break;
                        case MSG_PREPARE:
                            cb.onPrepare();
                            break;
                        case MSG_PREPARE_MEDIA_ID:
                            cb.onPrepareFromMediaId((String) msg.obj, extras);
                            break;
                        case MSG_PREPARE_SEARCH:
                            cb.onPrepareFromSearch((String) msg.obj, extras);
                            break;
                        case MSG_PREPARE_URI:
                            cb.onPrepareFromUri((Uri) msg.obj, extras);
                            break;
                        case MSG_PLAY:
                            cb.onPlay();
                            break;
                        case MSG_PLAY_MEDIA_ID:
                            cb.onPlayFromMediaId((String) msg.obj, extras);
                            break;
                        case MSG_PLAY_SEARCH:
                            cb.onPlayFromSearch((String) msg.obj, extras);
                            break;
                        case MSG_PLAY_URI:
                            cb.onPlayFromUri((Uri) msg.obj, extras);
                            break;
                        case MSG_SKIP_TO_ITEM:
                            cb.onSkipToQueueItem((Long) msg.obj);
                            break;
                        case MSG_PAUSE:
                            cb.onPause();
                            break;
                        case MSG_STOP:
                            cb.onStop();
                            break;
                        case MSG_NEXT:
                            cb.onSkipToNext();
                            break;
                        case MSG_PREVIOUS:
                            cb.onSkipToPrevious();
                            break;
                        case MSG_FAST_FORWARD:
                            cb.onFastForward();
                            break;
                        case MSG_REWIND:
                            cb.onRewind();
                            break;
                        case MSG_SEEK_TO:
                            cb.onSeekTo((Long) msg.obj);
                            break;
                        case MSG_RATE:
                            cb.onSetRating((RatingCompat) msg.obj);
                            break;
                        case MSG_RATE_EXTRA:
                            cb.onSetRating((RatingCompat) msg.obj, extras);
                            break;
                        case MSG_SET_PLAYBACK_SPEED:
                            cb.onSetPlaybackSpeed((Float) msg.obj);
                            break;
                        case MSG_CUSTOM_ACTION:
                            cb.onCustomAction((String) msg.obj, extras);
                            break;
                        case MSG_ADD_QUEUE_ITEM:
                            cb.onAddQueueItem((MediaDescriptionCompat) msg.obj);
                            break;
                        case MSG_ADD_QUEUE_ITEM_AT:
                            cb.onAddQueueItem((MediaDescriptionCompat) msg.obj, msg.arg1);
                            break;
                        case MSG_REMOVE_QUEUE_ITEM:
                            cb.onRemoveQueueItem((MediaDescriptionCompat) msg.obj);
                            break;
                        case MSG_REMOVE_QUEUE_ITEM_AT:
                            if (mQueue != null) {
                                QueueItem item = (msg.arg1 >= 0 && msg.arg1 < mQueue.size())
                                        ? mQueue.get(msg.arg1) : null;
                                if (item != null) {
                                    cb.onRemoveQueueItem(item.getDescription());
                                }
                            }
                            break;
                        case MSG_ADJUST_VOLUME:
                            adjustVolume(msg.arg1, 0);
                            break;
                        case MSG_SET_VOLUME:
                            setVolumeTo(msg.arg1, 0);
                            break;
                        case MSG_SET_CAPTIONING_ENABLED:
                            cb.onSetCaptioningEnabled((boolean) msg.obj);
                            break;
                        case MSG_SET_REPEAT_MODE:
                            cb.onSetRepeatMode(msg.arg1);
                            break;
                        case MSG_SET_SHUFFLE_MODE:
                            cb.onSetShuffleMode(msg.arg1);
                            break;
                    }
                } finally {
                    setCurrentControllerInfo(null);
                }
            }

            private void onMediaButtonEvent(KeyEvent ke, MediaSessionCompat.Callback cb) {
                if (ke == null || ke.getAction() != KeyEvent.ACTION_DOWN) {
                    return;
                }
                long validActions = mState == null ? 0 : mState.getActions();
                switch (ke.getKeyCode()) {
                    // Note KeyEvent.KEYCODE_MEDIA_PLAY is API 11+
                    case KEYCODE_MEDIA_PLAY:
                        if ((validActions & PlaybackStateCompat.ACTION_PLAY) != 0) {
                            cb.onPlay();
                        }
                        break;
                    // Note KeyEvent.KEYCODE_MEDIA_PAUSE is API 11+
                    case KEYCODE_MEDIA_PAUSE:
                        if ((validActions & PlaybackStateCompat.ACTION_PAUSE) != 0) {
                            cb.onPause();
                        }
                        break;
                    case KeyEvent.KEYCODE_MEDIA_NEXT:
                        if ((validActions & PlaybackStateCompat.ACTION_SKIP_TO_NEXT) != 0) {
                            cb.onSkipToNext();
                        }
                        break;
                    case KeyEvent.KEYCODE_MEDIA_PREVIOUS:
                        if ((validActions & PlaybackStateCompat.ACTION_SKIP_TO_PREVIOUS) != 0) {
                            cb.onSkipToPrevious();
                        }
                        break;
                    case KeyEvent.KEYCODE_MEDIA_STOP:
                        if ((validActions & PlaybackStateCompat.ACTION_STOP) != 0) {
                            cb.onStop();
                        }
                        break;
                    case KeyEvent.KEYCODE_MEDIA_FAST_FORWARD:
                        if ((validActions & PlaybackStateCompat.ACTION_FAST_FORWARD) != 0) {
                            cb.onFastForward();
                        }
                        break;
                    case KeyEvent.KEYCODE_MEDIA_REWIND:
                        if ((validActions & PlaybackStateCompat.ACTION_REWIND) != 0) {
                            cb.onRewind();
                        }
                        break;
                    case KeyEvent.KEYCODE_MEDIA_PLAY_PAUSE:
                    case KeyEvent.KEYCODE_HEADSETHOOK:
                        Log.w(TAG, "KEYCODE_MEDIA_PLAY_PAUSE and KEYCODE_HEADSETHOOK are handled"
                                + " already");
                        break;
                }
            }
        }
    }

    @RequiresApi(18)
    static class MediaSessionImplApi18 extends MediaSessionImplBase {
        private static boolean sIsMbrPendingIntentSupported = true;

        MediaSessionImplApi18(Context context, String tag, ComponentName mbrComponent,
                PendingIntent mbrIntent, Bundle sessionInfo) {
            super(context, tag, mbrComponent, mbrIntent, sessionInfo);
        }

        @Override
        public void setCallback(Callback callback, Handler handler) {
            super.setCallback(callback, handler);
            if (callback == null) {
                mRcc.setPlaybackPositionUpdateListener(null);
            } else {
                RemoteControlClient.OnPlaybackPositionUpdateListener listener =
                        new RemoteControlClient.OnPlaybackPositionUpdateListener() {
                            @Override
                            public void onPlaybackPositionUpdate(long newPositionMs) {
                                postToHandler(
                                        MessageHandler.MSG_SEEK_TO, -1, -1, newPositionMs, null);
                            }
                        };
                mRcc.setPlaybackPositionUpdateListener(listener);
            }
        }

        @Override
        void setRccState(PlaybackStateCompat state) {
            long position = state.getPosition();
            float speed = state.getPlaybackSpeed();
            long updateTime = state.getLastPositionUpdateTime();
            long currTime = SystemClock.elapsedRealtime();
            if (state.getState() == PlaybackStateCompat.STATE_PLAYING && position > 0) {
                long diff = 0;
                if (updateTime > 0) {
                    diff = currTime - updateTime;
                    if (speed > 0 && speed != 1f) {
                        diff = (long) (diff * speed);
                    }
                }
                position += diff;
            }
            mRcc.setPlaybackState(getRccStateFromState(state.getState()), position, speed);
        }

        @Override
        int getRccTransportControlFlagsFromActions(long actions) {
            int transportControlFlags = super.getRccTransportControlFlagsFromActions(actions);
            if ((actions & PlaybackStateCompat.ACTION_SEEK_TO) != 0) {
                transportControlFlags |= RemoteControlClient.FLAG_KEY_MEDIA_POSITION_UPDATE;
            }
            return transportControlFlags;
        }

        @Override
        void registerMediaButtonEventReceiver(PendingIntent mbrIntent, ComponentName mbrComponent) {
            // Some Android implementations are not able to register a media button event receiver
            // using a PendingIntent but need a ComponentName instead. These will raise a
            // NullPointerException.
            if (sIsMbrPendingIntentSupported) {
                try {
                    mAudioManager.registerMediaButtonEventReceiver(mbrIntent);
                } catch (NullPointerException e) {
                    Log.w(TAG, "Unable to register media button event receiver with "
                            + "PendingIntent, falling back to ComponentName.");
                    sIsMbrPendingIntentSupported = false;
                }
            }

            if (!sIsMbrPendingIntentSupported) {
                super.registerMediaButtonEventReceiver(mbrIntent, mbrComponent);
            }
        }

        @Override
        void unregisterMediaButtonEventReceiver(PendingIntent mbrIntent,
                ComponentName mbrComponent) {
            if (sIsMbrPendingIntentSupported) {
                mAudioManager.unregisterMediaButtonEventReceiver(mbrIntent);
            } else {
                super.unregisterMediaButtonEventReceiver(mbrIntent, mbrComponent);
            }
        }
    }

    @RequiresApi(19)
    static class MediaSessionImplApi19 extends MediaSessionImplApi18 {
        MediaSessionImplApi19(Context context, String tag, ComponentName mbrComponent,
                PendingIntent mbrIntent, Bundle sessionInfo) {
            super(context, tag, mbrComponent, mbrIntent, sessionInfo);
        }

        @Override
        public void setCallback(Callback callback, Handler handler) {
            super.setCallback(callback, handler);
            if (callback == null) {
                mRcc.setMetadataUpdateListener(null);
            } else {
                RemoteControlClient.OnMetadataUpdateListener listener =
                        new RemoteControlClient.OnMetadataUpdateListener() {
                            @Override
                            public void onMetadataUpdate(int key, Object newValue) {
                                if (key == MediaMetadataEditor.RATING_KEY_BY_USER
                                        && newValue instanceof Rating) {
                                    postToHandler(MessageHandler.MSG_RATE, -1, -1,
                                            RatingCompat.fromRating(newValue), null);
                                }
                            }
                        };
                mRcc.setMetadataUpdateListener(listener);
            }
        }

        @Override
        int getRccTransportControlFlagsFromActions(long actions) {
            int transportControlFlags = super.getRccTransportControlFlagsFromActions(actions);
            if ((actions & PlaybackStateCompat.ACTION_SET_RATING) != 0) {
                transportControlFlags |= RemoteControlClient.FLAG_KEY_MEDIA_RATING;
            }
            return transportControlFlags;
        }

        @Override
        RemoteControlClient.MetadataEditor buildRccMetadata(Bundle metadata) {
            RemoteControlClient.MetadataEditor editor = super.buildRccMetadata(metadata);
            long actions = mState == null ? 0 : mState.getActions();
            if ((actions & PlaybackStateCompat.ACTION_SET_RATING) != 0) {
                editor.addEditableKey(RemoteControlClient.MetadataEditor.RATING_KEY_BY_USER);
            }

            if (metadata == null) {
                return editor;
            }
            if (metadata.containsKey(MediaMetadataCompat.METADATA_KEY_YEAR)) {
                editor.putLong(MediaMetadataRetriever.METADATA_KEY_YEAR,
                        metadata.getLong(MediaMetadataCompat.METADATA_KEY_YEAR));
            }
            if (metadata.containsKey(MediaMetadataCompat.METADATA_KEY_RATING)) {
                // Do not remove casting here. Without this, a crash will happen in API 19.
                ((MediaMetadataEditor) editor).putObject(MediaMetadataEditor.RATING_KEY_BY_OTHERS,
                        metadata.getParcelable(MediaMetadataCompat.METADATA_KEY_RATING));
            }
            if (metadata.containsKey(MediaMetadataCompat.METADATA_KEY_USER_RATING)) {
                // Do not remove casting here. Without this, a crash will happen in API 19.
                ((MediaMetadataEditor) editor).putObject(MediaMetadataEditor.RATING_KEY_BY_USER,
                        metadata.getParcelable(MediaMetadataCompat.METADATA_KEY_USER_RATING));
            }
            return editor;
        }
    }

    @RequiresApi(21)
    static class MediaSessionImplApi21 implements MediaSessionImpl {
        final MediaSession mSessionFwk;
        final Token mToken;
        final Object mLock = new Object();
        Bundle mSessionInfo;

        boolean mDestroyed = false;
        final RemoteCallbackList<IMediaControllerCallback> mExtraControllerCallbacks =
                new RemoteCallbackList<>();

        PlaybackStateCompat mPlaybackState;
        List<QueueItem> mQueue;
        MediaMetadataCompat mMetadata;
        @RatingCompat.Style int mRatingType;
        boolean mCaptioningEnabled;
        @PlaybackStateCompat.RepeatMode int mRepeatMode;
        @PlaybackStateCompat.ShuffleMode int mShuffleMode;

        @GuardedBy("mLock")
        Callback mCallback;
        @GuardedBy("mLock")
        RemoteUserInfo mRemoteUserInfo;

        MediaSessionImplApi21(MediaSession sessionFwk, VersionedParcelable session2Token,
                Bundle sessionInfo) {
            mSessionFwk = sessionFwk;
            mToken = new Token(mSessionFwk.getSessionToken(), new ExtraSession(), session2Token);
            mSessionInfo = sessionInfo;
            // For backward compatibility, these flags are always set.
            setFlags(FLAG_HANDLES_MEDIA_BUTTONS | FLAG_HANDLES_TRANSPORT_CONTROLS);
        }

        MediaSessionImplApi21(Object mediaSession) {
            if (!(mediaSession instanceof MediaSession)) {
                throw new IllegalArgumentException(
                        "mediaSession is not a valid MediaSession object");
            }
            mSessionFwk = (MediaSession) mediaSession;
            mToken = new Token(mSessionFwk.getSessionToken(), new ExtraSession());
            mSessionInfo = null;
            // For backward compatibility, these flags are always set.
            setFlags(FLAG_HANDLES_MEDIA_BUTTONS | FLAG_HANDLES_TRANSPORT_CONTROLS);
        }

        @Override
        public void setCallback(Callback callback, Handler handler) {
            synchronized (mLock) {
                mCallback = callback;
                mSessionFwk.setCallback(callback == null ? null : callback.mCallbackFwk, handler);
                if (callback != null) {
                    callback.setSessionImpl(this, handler);
                }
            }
        }

        @SuppressLint("WrongConstant")
        @Override
        public void setFlags(@SessionFlags int flags) {
            // For backward compatibility, always set these deprecated flags.
            mSessionFwk.setFlags(
                    flags | FLAG_HANDLES_MEDIA_BUTTONS | FLAG_HANDLES_TRANSPORT_CONTROLS);
        }

        @Override
        public void setPlaybackToLocal(int stream) {
            // TODO update APIs to use support version of AudioAttributes
            AudioAttributes.Builder bob = new AudioAttributes.Builder();
            bob.setLegacyStreamType(stream);
            mSessionFwk.setPlaybackToLocal(bob.build());
        }

        @Override
        public void setPlaybackToRemote(VolumeProviderCompat volumeProvider) {
            mSessionFwk.setPlaybackToRemote((VolumeProvider) volumeProvider.getVolumeProvider());
        }

        @Override
        public void setActive(boolean active) {
            mSessionFwk.setActive(active);
        }

        @Override
        public boolean isActive() {
            return mSessionFwk.isActive();
        }

        @Override
        public void sendSessionEvent(String event, Bundle extras) {
            if (android.os.Build.VERSION.SDK_INT < 23) {
                int size = mExtraControllerCallbacks.beginBroadcast();
                for (int i = size - 1; i >= 0; i--) {
                    IMediaControllerCallback cb = mExtraControllerCallbacks.getBroadcastItem(i);
                    try {
                        cb.onEvent(event, extras);
                    } catch (RemoteException e) {
                    }
                }
                mExtraControllerCallbacks.finishBroadcast();
            }
            mSessionFwk.sendSessionEvent(event, extras);
        }

        @Override
        public void release() {
            mDestroyed = true;
            mExtraControllerCallbacks.kill();
            // Prevent from receiving callbacks from released session.
            mSessionFwk.setCallback(null);
            mSessionFwk.release();
        }

        @Override
        public Token getSessionToken() {
            return mToken;
        }

        @Override
        public void setPlaybackState(PlaybackStateCompat state) {
            mPlaybackState = state;
            int size = mExtraControllerCallbacks.beginBroadcast();
            for (int i = size - 1; i >= 0; i--) {
                IMediaControllerCallback cb = mExtraControllerCallbacks.getBroadcastItem(i);
                try {
                    cb.onPlaybackStateChanged(state);
                } catch (RemoteException e) {
                }
            }
            mExtraControllerCallbacks.finishBroadcast();
            mSessionFwk.setPlaybackState(
                    state == null ? null : (PlaybackState) state.getPlaybackState());
        }

        @Override
        public PlaybackStateCompat getPlaybackState() {
            return mPlaybackState;
        }

        @Override
        public void setMetadata(MediaMetadataCompat metadata) {
            mMetadata = metadata;
            mSessionFwk.setMetadata(
                    metadata == null ? null : (MediaMetadata) metadata.getMediaMetadata());
        }

        @Override
        public void setSessionActivity(PendingIntent pi) {
            mSessionFwk.setSessionActivity(pi);
        }

        @Override
        public void setMediaButtonReceiver(PendingIntent mbr) {
            mSessionFwk.setMediaButtonReceiver(mbr);
        }

        @Override
        public void setQueue(List<QueueItem> queue) {
            mQueue = queue;
            if (queue == null) {
                mSessionFwk.setQueue(null);
                return;
            }
            ArrayList<MediaSession.QueueItem> queueItemFwks = new ArrayList<>();
            for (QueueItem item : queue) {
                queueItemFwks.add((MediaSession.QueueItem) item.getQueueItem());
            }
            mSessionFwk.setQueue(queueItemFwks);
        }

        @Override
        public void setQueueTitle(CharSequence title) {
            mSessionFwk.setQueueTitle(title);
        }

        @Override
        public void setRatingType(@RatingCompat.Style int type) {
            if (android.os.Build.VERSION.SDK_INT < 22) {
                mRatingType = type;
            } else {
                mSessionFwk.setRatingType(type);
            }
        }

        @Override
        public void setCaptioningEnabled(boolean enabled) {
            if (mCaptioningEnabled != enabled) {
                mCaptioningEnabled = enabled;
                int size = mExtraControllerCallbacks.beginBroadcast();
                for (int i = size - 1; i >= 0; i--) {
                    IMediaControllerCallback cb = mExtraControllerCallbacks.getBroadcastItem(i);
                    try {
                        cb.onCaptioningEnabledChanged(enabled);
                    } catch (RemoteException e) {
                    }
                }
                mExtraControllerCallbacks.finishBroadcast();
            }
        }

        @Override
        public void setRepeatMode(@PlaybackStateCompat.RepeatMode int repeatMode) {
            if (mRepeatMode != repeatMode) {
                mRepeatMode = repeatMode;
                int size = mExtraControllerCallbacks.beginBroadcast();
                for (int i = size - 1; i >= 0; i--) {
                    IMediaControllerCallback cb = mExtraControllerCallbacks.getBroadcastItem(i);
                    try {
                        cb.onRepeatModeChanged(repeatMode);
                    } catch (RemoteException e) {
                    }
                }
                mExtraControllerCallbacks.finishBroadcast();
            }
        }

        @Override
        public void setShuffleMode(@PlaybackStateCompat.ShuffleMode int shuffleMode) {
            if (mShuffleMode != shuffleMode) {
                mShuffleMode = shuffleMode;
                int size = mExtraControllerCallbacks.beginBroadcast();
                for (int i = size - 1; i >= 0; i--) {
                    IMediaControllerCallback cb = mExtraControllerCallbacks.getBroadcastItem(i);
                    try {
                        cb.onShuffleModeChanged(shuffleMode);
                    } catch (RemoteException e) {
                    }
                }
                mExtraControllerCallbacks.finishBroadcast();
            }
        }

        @Override
        public void setExtras(Bundle extras) {
            mSessionFwk.setExtras(extras);
        }

        @Override
        public Object getMediaSession() {
            return mSessionFwk;
        }

        @Override
        public Object getRemoteControlClient() {
            // Note: When this returns somthing, {@link MediaSessionCompatCallbackTest} and
            //       {@link #setCurrentUserInfoOverride} should be also updated.
            return null;
        }

        @Override
        public void setCurrentControllerInfo(RemoteUserInfo remoteUserInfo) {
            synchronized (mLock) {
                mRemoteUserInfo = remoteUserInfo;
            }
        }

        @Override
        public String getCallingPackage() {
            if (android.os.Build.VERSION.SDK_INT < 24) {
                return null;
            } else {
                try {
                    Method getCallingPackageMethod = mSessionFwk.getClass().getMethod(
                            "getCallingPackage");
                    return (String) getCallingPackageMethod.invoke(mSessionFwk);
                } catch (Exception e) {
                    Log.e(TAG, "Cannot execute MediaSession.getCallingPackage()", e);
                }
                return null;
            }
        }

        @Override
        public RemoteUserInfo getCurrentControllerInfo() {
            synchronized (mLock) {
                return mRemoteUserInfo;
            }
        }

        @Override
        public Callback getCallback() {
            synchronized (mLock) {
                return mCallback;
            }
        }

        class ExtraSession extends IMediaSession.Stub {
            @Override
            public void sendCommand(String command, Bundle args, ResultReceiverWrapper cb) {
                // Will not be called.
                throw new AssertionError();
            }

            @Override
            public boolean sendMediaButton(KeyEvent mediaButton) {
                // Will not be called.
                throw new AssertionError();
            }

            @Override
            public void registerCallbackListener(IMediaControllerCallback cb) {
                if (!mDestroyed) {
                    RemoteUserInfo info = new RemoteUserInfo(
                            RemoteUserInfo.LEGACY_CONTROLLER, getCallingPid(), getCallingUid());
                    mExtraControllerCallbacks.register(cb, info);
                }
            }

            @Override
            public void unregisterCallbackListener(IMediaControllerCallback cb) {
                mExtraControllerCallbacks.unregister(cb);
            }

            @Override
            public String getPackageName() {
                // Will not be called.
                throw new AssertionError();
            }

            @Override
            public Bundle getSessionInfo() {
                return mSessionInfo == null ? null : new Bundle(mSessionInfo);
            }

            @Override
            public String getTag() {
                // Will not be called.
                throw new AssertionError();
            }

            @Override
            public PendingIntent getLaunchPendingIntent() {
                // Will not be called.
                throw new AssertionError();
            }

            @Override
            @SessionFlags
            public long getFlags() {
                // Will not be called.
                throw new AssertionError();
            }

            @Override
            public ParcelableVolumeInfo getVolumeAttributes() {
                // Will not be called.
                throw new AssertionError();
            }

            @Override
            public void adjustVolume(int direction, int flags, String packageName) {
                // Will not be called.
                throw new AssertionError();
            }

            @Override
            public void setVolumeTo(int value, int flags, String packageName) {
                // Will not be called.
                throw new AssertionError();
            }

            @Override
            public void prepare() throws RemoteException {
                // Will not be called.
                throw new AssertionError();
            }

            @Override
            public void prepareFromMediaId(String mediaId, Bundle extras) throws RemoteException {
                // Will not be called.
                throw new AssertionError();
            }

            @Override
            public void prepareFromSearch(String query, Bundle extras) throws RemoteException {
                // Will not be called.
                throw new AssertionError();
            }

            @Override
            public void prepareFromUri(Uri uri, Bundle extras) throws RemoteException {
                // Will not be called.
                throw new AssertionError();
            }

            @Override
            public void play() throws RemoteException {
                // Will not be called.
                throw new AssertionError();
            }

            @Override
            public void playFromMediaId(String mediaId, Bundle extras) throws RemoteException {
                // Will not be called.
                throw new AssertionError();
            }

            @Override
            public void playFromSearch(String query, Bundle extras) throws RemoteException {
                // Will not be called.
                throw new AssertionError();
            }

            @Override
            public void playFromUri(Uri uri, Bundle extras) throws RemoteException {
                // Will not be called.
                throw new AssertionError();
            }

            @Override
            public void skipToQueueItem(long id) {
                // Will not be called.
                throw new AssertionError();
            }

            @Override
            public void pause() throws RemoteException {
                // Will not be called.
                throw new AssertionError();
            }

            @Override
            public void stop() throws RemoteException {
                // Will not be called.
                throw new AssertionError();
            }

            @Override
            public void next() throws RemoteException {
                // Will not be called.
                throw new AssertionError();
            }

            @Override
            public void previous() throws RemoteException {
                // Will not be called.
                throw new AssertionError();
            }

            @Override
            public void fastForward() throws RemoteException {
                // Will not be called.
                throw new AssertionError();
            }

            @Override
            public void rewind() throws RemoteException {
                // Will not be called.
                throw new AssertionError();
            }

            @Override
            public void seekTo(long pos) throws RemoteException {
                // Will not be called.
                throw new AssertionError();
            }

            @Override
            public void rate(RatingCompat rating) throws RemoteException {
                // Will not be called.
                throw new AssertionError();
            }

            @Override
            public void rateWithExtras(RatingCompat rating, Bundle extras) throws RemoteException {
                // Will not be called.
                throw new AssertionError();
            }

            @Override
            public void setPlaybackSpeed(float speed) throws RemoteException {
                // Will not be called.
                throw new AssertionError();
            }

            @Override
            public void setCaptioningEnabled(boolean enabled) throws RemoteException {
                // Will not be called.
                throw new AssertionError();
            }

            @Override
            public void setRepeatMode(int repeatMode) throws RemoteException {
                // Will not be called.
                throw new AssertionError();
            }

            @Override
            public void setShuffleModeEnabledRemoved(boolean enabled) throws RemoteException {
                // Do nothing.
            }

            @Override
            public void setShuffleMode(int shuffleMode) throws RemoteException {
                // Will not be called.
                throw new AssertionError();
            }

            @Override
            public void sendCustomAction(String action, Bundle args) throws RemoteException {
                // Will not be called.
                throw new AssertionError();
            }

            @Override
            public MediaMetadataCompat getMetadata() {
                // Will not be called.
                throw new AssertionError();
            }

            @Override
            public PlaybackStateCompat getPlaybackState() {
                return getStateWithUpdatedPosition(mPlaybackState, mMetadata);
            }

            @Override
            public List<QueueItem> getQueue() {
                // Will not be called.
                return null;
            }

            @Override
            public void addQueueItem(MediaDescriptionCompat descriptionCompat) {
                // Will not be called.
                throw new AssertionError();
            }

            @Override
            public void addQueueItemAt(MediaDescriptionCompat descriptionCompat, int index) {
                // Will not be called.
                throw new AssertionError();
            }

            @Override
            public void removeQueueItem(MediaDescriptionCompat description) {
                // Will not be called.
                throw new AssertionError();
            }

            @Override
            public void removeQueueItemAt(int index) {
                // Will not be called.
                throw new AssertionError();
            }

            @Override
            public CharSequence getQueueTitle() {
                // Will not be called.
                throw new AssertionError();
            }

            @Override
            public Bundle getExtras() {
                // Will not be called.
                throw new AssertionError();
            }

            @Override
            @RatingCompat.Style
            public int getRatingType() {
                return mRatingType;
            }

            @Override
            public boolean isCaptioningEnabled() {
                return mCaptioningEnabled;
            }

            @Override
            @PlaybackStateCompat.RepeatMode
            public int getRepeatMode() {
                return mRepeatMode;
            }

            @Override
            public boolean isShuffleModeEnabledRemoved() {
                return false;
            }

            @Override
            @PlaybackStateCompat.ShuffleMode
            public int getShuffleMode() {
                return mShuffleMode;
            }

            @Override
            public boolean isTransportControlEnabled() {
                // Will not be called.
                throw new AssertionError();
            }
        }
    }

    @RequiresApi(28)
    static class MediaSessionImplApi28 extends MediaSessionImplApi21 {
        MediaSessionImplApi28(MediaSession sessionFwk, VersionedParcelable session2Token,
                Bundle sessionInfo) {
            super(sessionFwk, session2Token, sessionInfo);
        }

        MediaSessionImplApi28(Object mediaSession) {
            super(mediaSession);
        }

        @Override
        public void setCurrentControllerInfo(RemoteUserInfo remoteUserInfo) {
            // No-op. {@link MediaSession#getCurrentControllerInfo} would work.
        }

        @Override
        @NonNull
        public final RemoteUserInfo getCurrentControllerInfo() {
            android.media.session.MediaSessionManager.RemoteUserInfo info =
                    ((MediaSession) mSessionFwk).getCurrentControllerInfo();
            return new RemoteUserInfo(info);
        }
    }

    @RequiresApi(29)
    static class MediaSessionImplApi29 extends MediaSessionImplApi28 {
        MediaSessionImplApi29(MediaSession sessionFwk, VersionedParcelable session2Token,
                Bundle sessionInfo) {
            super(sessionFwk, session2Token, sessionInfo);
        }

        MediaSessionImplApi29(Object mediaSession) {
            super(mediaSession);
            mSessionInfo = ((MediaSession) mediaSession).getController().getSessionInfo();
        }
    }
}<|MERGE_RESOLUTION|>--- conflicted
+++ resolved
@@ -629,12 +629,7 @@
         if (callback == null) {
             mImpl.setCallback(null, null);
         } else {
-<<<<<<< HEAD
-            mImpl.setCallback(callback,
-                    handler != null ? handler : new Handler(Looper.getMainLooper()));
-=======
             mImpl.setCallback(callback, handler != null ? handler : new Handler());
->>>>>>> 76bf8c2f
         }
     }
 
