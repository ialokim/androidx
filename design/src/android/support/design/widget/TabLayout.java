/*
 * Copyright (C) 2015 The Android Open Source Project
 *
 * Licensed under the Apache License, Version 2.0 (the "License");
 * you may not use this file except in compliance with the License.
 * You may obtain a copy of the License at
 *
 *      http://www.apache.org/licenses/LICENSE-2.0
 *
 * Unless required by applicable law or agreed to in writing, software
 * distributed under the License is distributed on an "AS IS" BASIS,
 * WITHOUT WARRANTIES OR CONDITIONS OF ANY KIND, either express or implied.
 * See the License for the specific language governing permissions and
 * limitations under the License.
 */

package android.support.design.widget;

import static android.support.annotation.RestrictTo.Scope.LIBRARY_GROUP;
import static android.support.v4.view.ViewPager.SCROLL_STATE_DRAGGING;
import static android.support.v4.view.ViewPager.SCROLL_STATE_IDLE;
import static android.support.v4.view.ViewPager.SCROLL_STATE_SETTLING;

import android.animation.Animator;
import android.animation.AnimatorListenerAdapter;
import android.animation.ValueAnimator;
import android.content.Context;
import android.content.res.ColorStateList;
import android.content.res.Resources;
import android.content.res.TypedArray;
import android.database.DataSetObserver;
import android.graphics.Canvas;
import android.graphics.Paint;
import android.graphics.drawable.Drawable;
import android.os.Build;
import android.support.annotation.ColorInt;
import android.support.annotation.DrawableRes;
import android.support.annotation.IntDef;
import android.support.annotation.LayoutRes;
import android.support.annotation.NonNull;
import android.support.annotation.Nullable;
import android.support.annotation.RestrictTo;
import android.support.annotation.StringRes;
import android.support.design.R;
import android.support.v4.util.Pools;
import android.support.v4.view.GravityCompat;
import android.support.v4.view.PagerAdapter;
import android.support.v4.view.PointerIconCompat;
import android.support.v4.view.ViewCompat;
import android.support.v4.view.ViewPager;
import android.support.v4.widget.TextViewCompat;
import android.support.v7.app.ActionBar;
import android.support.v7.content.res.AppCompatResources;
import android.text.Layout;
import android.text.TextUtils;
import android.util.AttributeSet;
import android.util.TypedValue;
import android.view.Gravity;
import android.view.LayoutInflater;
import android.view.SoundEffectConstants;
import android.view.View;
import android.view.ViewGroup;
import android.view.ViewParent;
import android.view.accessibility.AccessibilityEvent;
import android.view.accessibility.AccessibilityNodeInfo;
import android.widget.HorizontalScrollView;
import android.widget.ImageView;
import android.widget.LinearLayout;
import android.widget.TextView;

import java.lang.annotation.Retention;
import java.lang.annotation.RetentionPolicy;
import java.lang.ref.WeakReference;
import java.util.ArrayList;
import java.util.Iterator;

/**
 * TabLayout provides a horizontal layout to display tabs.
 *
 * <p>Population of the tabs to display is
 * done through {@link Tab} instances. You create tabs via {@link #newTab()}. From there you can
 * change the tab's label or icon via {@link Tab#setText(int)} and {@link Tab#setIcon(int)}
 * respectively. To display the tab, you need to add it to the layout via one of the
 * {@link #addTab(Tab)} methods. For example:
 * <pre>
 * TabLayout tabLayout = ...;
 * tabLayout.addTab(tabLayout.newTab().setText("Tab 1"));
 * tabLayout.addTab(tabLayout.newTab().setText("Tab 2"));
 * tabLayout.addTab(tabLayout.newTab().setText("Tab 3"));
 * </pre>
 * You should set a listener via {@link #setOnTabSelectedListener(OnTabSelectedListener)} to be
 * notified when any tab's selection state has been changed.
 *
 * <p>You can also add items to TabLayout in your layout through the use of {@link TabItem}.
 * An example usage is like so:</p>
 *
 * <pre>
 * &lt;android.support.design.widget.TabLayout
 *         android:layout_height=&quot;wrap_content&quot;
 *         android:layout_width=&quot;match_parent&quot;&gt;
 *
 *     &lt;android.support.design.widget.TabItem
 *             android:text=&quot;@string/tab_text&quot;/&gt;
 *
 *     &lt;android.support.design.widget.TabItem
 *             android:icon=&quot;@drawable/ic_android&quot;/&gt;
 *
 * &lt;/android.support.design.widget.TabLayout&gt;
 * </pre>
 *
 * <h3>ViewPager integration</h3>
 * <p>
 * If you're using a {@link android.support.v4.view.ViewPager} together
 * with this layout, you can call {@link #setupWithViewPager(ViewPager)} to link the two together.
 * This layout will be automatically populated from the {@link PagerAdapter}'s page titles.</p>
 *
 * <p>
 * This view also supports being used as part of a ViewPager's decor, and can be added
 * directly to the ViewPager in a layout resource file like so:</p>
 *
 * <pre>
 * &lt;android.support.v4.view.ViewPager
 *     android:layout_width=&quot;match_parent&quot;
 *     android:layout_height=&quot;match_parent&quot;&gt;
 *
 *     &lt;android.support.design.widget.TabLayout
 *         android:layout_width=&quot;match_parent&quot;
 *         android:layout_height=&quot;wrap_content&quot;
 *         android:layout_gravity=&quot;top&quot; /&gt;
 *
 * &lt;/android.support.v4.view.ViewPager&gt;
 * </pre>
 *
 * @see <a href="http://www.google.com/design/spec/components/tabs.html">Tabs</a>
 *
 * @attr ref android.support.design.R.styleable#TabLayout_tabPadding
 * @attr ref android.support.design.R.styleable#TabLayout_tabPaddingStart
 * @attr ref android.support.design.R.styleable#TabLayout_tabPaddingTop
 * @attr ref android.support.design.R.styleable#TabLayout_tabPaddingEnd
 * @attr ref android.support.design.R.styleable#TabLayout_tabPaddingBottom
 * @attr ref android.support.design.R.styleable#TabLayout_tabContentStart
 * @attr ref android.support.design.R.styleable#TabLayout_tabBackground
 * @attr ref android.support.design.R.styleable#TabLayout_tabMinWidth
 * @attr ref android.support.design.R.styleable#TabLayout_tabMaxWidth
 * @attr ref android.support.design.R.styleable#TabLayout_tabTextAppearance
 */
@ViewPager.DecorView
public class TabLayout extends HorizontalScrollView {

    private static final int DEFAULT_HEIGHT_WITH_TEXT_ICON = 72; // dps
    static final int DEFAULT_GAP_TEXT_ICON = 8; // dps
    private static final int INVALID_WIDTH = -1;
    private static final int DEFAULT_HEIGHT = 48; // dps
    private static final int TAB_MIN_WIDTH_MARGIN = 56; //dps
    static final int FIXED_WRAP_GUTTER_MIN = 16; //dps
    static final int MOTION_NON_ADJACENT_OFFSET = 24;

    private static final int ANIMATION_DURATION = 300;

    private static final Pools.Pool<Tab> sTabPool = new Pools.SynchronizedPool<>(16);

    /**
     * Scrollable tabs display a subset of tabs at any given moment, and can contain longer tab
     * labels and a larger number of tabs. They are best used for browsing contexts in touch
     * interfaces when users don’t need to directly compare the tab labels.
     *
     * @see #setTabMode(int)
     * @see #getTabMode()
     */
    public static final int MODE_SCROLLABLE = 0;

    /**
     * Fixed tabs display all tabs concurrently and are best used with content that benefits from
     * quick pivots between tabs. The maximum number of tabs is limited by the view’s width.
     * Fixed tabs have equal width, based on the widest tab label.
     *
     * @see #setTabMode(int)
     * @see #getTabMode()
     */
    public static final int MODE_FIXED = 1;

    /**
     * @hide
     */
    @RestrictTo(LIBRARY_GROUP)
    @IntDef(value = {MODE_SCROLLABLE, MODE_FIXED})
    @Retention(RetentionPolicy.SOURCE)
    public @interface Mode {}

    /**
     * Gravity used to fill the {@link TabLayout} as much as possible. This option only takes effect
     * when used with {@link #MODE_FIXED}.
     *
     * @see #setTabGravity(int)
     * @see #getTabGravity()
     */
    public static final int GRAVITY_FILL = 0;

    /**
     * Gravity used to lay out the tabs in the center of the {@link TabLayout}.
     *
     * @see #setTabGravity(int)
     * @see #getTabGravity()
     */
    public static final int GRAVITY_CENTER = 1;

    /**
     * @hide
     */
    @RestrictTo(LIBRARY_GROUP)
    @IntDef(flag = true, value = {GRAVITY_FILL, GRAVITY_CENTER})
    @Retention(RetentionPolicy.SOURCE)
    public @interface TabGravity {}

    /**
     * Callback interface invoked when a tab's selection state changes.
     */
    public interface OnTabSelectedListener {

        /**
         * Called when a tab enters the selected state.
         *
         * @param tab The tab that was selected
         */
        public void onTabSelected(Tab tab);

        /**
         * Called when a tab exits the selected state.
         *
         * @param tab The tab that was unselected
         */
        public void onTabUnselected(Tab tab);

        /**
         * Called when a tab that is already selected is chosen again by the user. Some applications
         * may use this action to return to the top level of a category.
         *
         * @param tab The tab that was reselected.
         */
        public void onTabReselected(Tab tab);
    }

    private final ArrayList<Tab> mTabs = new ArrayList<>();
    private Tab mSelectedTab;

    private final SlidingTabStrip mTabStrip;

    int mTabPaddingStart;
    int mTabPaddingTop;
    int mTabPaddingEnd;
    int mTabPaddingBottom;

    int mTabTextAppearance;
    ColorStateList mTabTextColors;
    float mTabTextSize;
    float mTabTextMultiLineSize;

    final int mTabBackgroundResId;

    int mTabMaxWidth = Integer.MAX_VALUE;
    private final int mRequestedTabMinWidth;
    private final int mRequestedTabMaxWidth;
    private final int mScrollableTabMinWidth;

    private int mContentInsetStart;

    int mTabGravity;
    int mMode;

    private OnTabSelectedListener mSelectedListener;
    private final ArrayList<OnTabSelectedListener> mSelectedListeners = new ArrayList<>();
    private OnTabSelectedListener mCurrentVpSelectedListener;

    private ValueAnimator mScrollAnimator;

    ViewPager mViewPager;
    private PagerAdapter mPagerAdapter;
    private DataSetObserver mPagerAdapterObserver;
    private TabLayoutOnPageChangeListener mPageChangeListener;
    private AdapterChangeListener mAdapterChangeListener;
    private boolean mSetupViewPagerImplicitly;

    // Pool we use as a simple RecyclerBin
    private final Pools.Pool<TabView> mTabViewPool = new Pools.SimplePool<>(12);

    public TabLayout(Context context) {
        this(context, null);
    }

    public TabLayout(Context context, AttributeSet attrs) {
        this(context, attrs, 0);
    }

    public TabLayout(Context context, AttributeSet attrs, int defStyleAttr) {
        super(context, attrs, defStyleAttr);

        ThemeUtils.checkAppCompatTheme(context);

        // Disable the Scroll Bar
        setHorizontalScrollBarEnabled(false);

        // Add the TabStrip
        mTabStrip = new SlidingTabStrip(context);
        super.addView(mTabStrip, 0, new HorizontalScrollView.LayoutParams(
                LayoutParams.WRAP_CONTENT, LayoutParams.MATCH_PARENT));

        TypedArray a = context.obtainStyledAttributes(attrs, R.styleable.TabLayout,
                defStyleAttr, R.style.Widget_Design_TabLayout);

        mTabStrip.setSelectedIndicatorHeight(
                a.getDimensionPixelSize(R.styleable.TabLayout_tabIndicatorHeight, 0));
        mTabStrip.setSelectedIndicatorColor(a.getColor(R.styleable.TabLayout_tabIndicatorColor, 0));

        mTabPaddingStart = mTabPaddingTop = mTabPaddingEnd = mTabPaddingBottom = a
                .getDimensionPixelSize(R.styleable.TabLayout_tabPadding, 0);
        mTabPaddingStart = a.getDimensionPixelSize(R.styleable.TabLayout_tabPaddingStart,
                mTabPaddingStart);
        mTabPaddingTop = a.getDimensionPixelSize(R.styleable.TabLayout_tabPaddingTop,
                mTabPaddingTop);
        mTabPaddingEnd = a.getDimensionPixelSize(R.styleable.TabLayout_tabPaddingEnd,
                mTabPaddingEnd);
        mTabPaddingBottom = a.getDimensionPixelSize(R.styleable.TabLayout_tabPaddingBottom,
                mTabPaddingBottom);

        mTabTextAppearance = a.getResourceId(R.styleable.TabLayout_tabTextAppearance,
                R.style.TextAppearance_Design_Tab);

        // Text colors/sizes come from the text appearance first
        final TypedArray ta = context.obtainStyledAttributes(mTabTextAppearance,
                android.support.v7.appcompat.R.styleable.TextAppearance);
        try {
            mTabTextSize = ta.getDimensionPixelSize(
                    android.support.v7.appcompat.R.styleable.TextAppearance_android_textSize, 0);
            mTabTextColors = ta.getColorStateList(
                    android.support.v7.appcompat.R.styleable.TextAppearance_android_textColor);
        } finally {
            ta.recycle();
        }

        if (a.hasValue(R.styleable.TabLayout_tabTextColor)) {
            // If we have an explicit text color set, use it instead
            mTabTextColors = a.getColorStateList(R.styleable.TabLayout_tabTextColor);
        }

        if (a.hasValue(R.styleable.TabLayout_tabSelectedTextColor)) {
            // We have an explicit selected text color set, so we need to make merge it with the
            // current colors. This is exposed so that developers can use theme attributes to set
            // this (theme attrs in ColorStateLists are Lollipop+)
            final int selected = a.getColor(R.styleable.TabLayout_tabSelectedTextColor, 0);
            mTabTextColors = createColorStateList(mTabTextColors.getDefaultColor(), selected);
        }

        mRequestedTabMinWidth = a.getDimensionPixelSize(R.styleable.TabLayout_tabMinWidth,
                INVALID_WIDTH);
        mRequestedTabMaxWidth = a.getDimensionPixelSize(R.styleable.TabLayout_tabMaxWidth,
                INVALID_WIDTH);
        mTabBackgroundResId = a.getResourceId(R.styleable.TabLayout_tabBackground, 0);
        mContentInsetStart = a.getDimensionPixelSize(R.styleable.TabLayout_tabContentStart, 0);
        mMode = a.getInt(R.styleable.TabLayout_tabMode, MODE_FIXED);
        mTabGravity = a.getInt(R.styleable.TabLayout_tabGravity, GRAVITY_FILL);
        a.recycle();

        // TODO add attr for these
        final Resources res = getResources();
        mTabTextMultiLineSize = res.getDimensionPixelSize(R.dimen.design_tab_text_size_2line);
        mScrollableTabMinWidth = res.getDimensionPixelSize(R.dimen.design_tab_scrollable_min_width);

        // Now apply the tab mode and gravity
        applyModeAndGravity();
    }

    /**
     * Sets the tab indicator's color for the currently selected tab.
     *
     * @param color color to use for the indicator
     *
     * @attr ref android.support.design.R.styleable#TabLayout_tabIndicatorColor
     */
    public void setSelectedTabIndicatorColor(@ColorInt int color) {
        mTabStrip.setSelectedIndicatorColor(color);
    }

    /**
     * Sets the tab indicator's height for the currently selected tab.
     *
     * @param height height to use for the indicator in pixels
     *
     * @attr ref android.support.design.R.styleable#TabLayout_tabIndicatorHeight
     */
    public void setSelectedTabIndicatorHeight(int height) {
        mTabStrip.setSelectedIndicatorHeight(height);
    }

    /**
     * Set the scroll position of the tabs. This is useful for when the tabs are being displayed as
     * part of a scrolling container such as {@link android.support.v4.view.ViewPager}.
     * <p>
     * Calling this method does not update the selected tab, it is only used for drawing purposes.
     *
     * @param position current scroll position
     * @param positionOffset Value from [0, 1) indicating the offset from {@code position}.
     * @param updateSelectedText Whether to update the text's selected state.
     */
    public void setScrollPosition(int position, float positionOffset, boolean updateSelectedText) {
        setScrollPosition(position, positionOffset, updateSelectedText, true);
    }

    void setScrollPosition(int position, float positionOffset, boolean updateSelectedText,
            boolean updateIndicatorPosition) {
        final int roundedPosition = Math.round(position + positionOffset);
        if (roundedPosition < 0 || roundedPosition >= mTabStrip.getChildCount()) {
            return;
        }

        // Set the indicator position, if enabled
        if (updateIndicatorPosition) {
            mTabStrip.setIndicatorPositionFromTabPosition(position, positionOffset);
        }

        // Now update the scroll position, canceling any running animation
        if (mScrollAnimator != null && mScrollAnimator.isRunning()) {
            mScrollAnimator.cancel();
        }
        scrollTo(calculateScrollXForTab(position, positionOffset), 0);

        // Update the 'selected state' view as we scroll, if enabled
        if (updateSelectedText) {
            setSelectedTabView(roundedPosition);
        }
    }

    private float getScrollPosition() {
        return mTabStrip.getIndicatorPosition();
    }

    /**
     * Add a tab to this layout. The tab will be added at the end of the list.
     * If this is the first tab to be added it will become the selected tab.
     *
     * @param tab Tab to add
     */
    public void addTab(@NonNull Tab tab) {
        addTab(tab, mTabs.isEmpty());
    }

    /**
     * Add a tab to this layout. The tab will be inserted at <code>position</code>.
     * If this is the first tab to be added it will become the selected tab.
     *
     * @param tab The tab to add
     * @param position The new position of the tab
     */
    public void addTab(@NonNull Tab tab, int position) {
        addTab(tab, position, mTabs.isEmpty());
    }

    /**
     * Add a tab to this layout. The tab will be added at the end of the list.
     *
     * @param tab Tab to add
     * @param setSelected True if the added tab should become the selected tab.
     */
    public void addTab(@NonNull Tab tab, boolean setSelected) {
        addTab(tab, mTabs.size(), setSelected);
    }

    /**
     * Add a tab to this layout. The tab will be inserted at <code>position</code>.
     *
     * @param tab The tab to add
     * @param position The new position of the tab
     * @param setSelected True if the added tab should become the selected tab.
     */
    public void addTab(@NonNull Tab tab, int position, boolean setSelected) {
        if (tab.mParent != this) {
            throw new IllegalArgumentException("Tab belongs to a different TabLayout.");
        }
        configureTab(tab, position);
        addTabView(tab);

        if (setSelected) {
            tab.select();
        }
    }

    private void addTabFromItemView(@NonNull TabItem item) {
        final Tab tab = newTab();
        if (item.mText != null) {
            tab.setText(item.mText);
        }
        if (item.mIcon != null) {
            tab.setIcon(item.mIcon);
        }
        if (item.mCustomLayout != 0) {
            tab.setCustomView(item.mCustomLayout);
        }
        if (!TextUtils.isEmpty(item.getContentDescription())) {
            tab.setContentDescription(item.getContentDescription());
        }
        addTab(tab);
    }

    /**
     * @deprecated Use {@link #addOnTabSelectedListener(OnTabSelectedListener)} and
     * {@link #removeOnTabSelectedListener(OnTabSelectedListener)}.
     */
    @Deprecated
    public void setOnTabSelectedListener(@Nullable OnTabSelectedListener listener) {
        // The logic in this method emulates what we had before support for multiple
        // registered listeners.
        if (mSelectedListener != null) {
            removeOnTabSelectedListener(mSelectedListener);
        }
        // Update the deprecated field so that we can remove the passed listener the next
        // time we're called
        mSelectedListener = listener;
        if (listener != null) {
            addOnTabSelectedListener(listener);
        }
    }

    /**
     * Add a {@link TabLayout.OnTabSelectedListener} that will be invoked when tab selection
     * changes.
     *
     * <p>Components that add a listener should take care to remove it when finished via
     * {@link #removeOnTabSelectedListener(OnTabSelectedListener)}.</p>
     *
     * @param listener listener to add
     */
    public void addOnTabSelectedListener(@NonNull OnTabSelectedListener listener) {
        if (!mSelectedListeners.contains(listener)) {
            mSelectedListeners.add(listener);
        }
    }

    /**
     * Remove the given {@link TabLayout.OnTabSelectedListener} that was previously added via
     * {@link #addOnTabSelectedListener(OnTabSelectedListener)}.
     *
     * @param listener listener to remove
     */
    public void removeOnTabSelectedListener(@NonNull OnTabSelectedListener listener) {
        mSelectedListeners.remove(listener);
    }

    /**
     * Remove all previously added {@link TabLayout.OnTabSelectedListener}s.
     */
    public void clearOnTabSelectedListeners() {
        mSelectedListeners.clear();
    }

    /**
     * Create and return a new {@link Tab}. You need to manually add this using
     * {@link #addTab(Tab)} or a related method.
     *
     * @return A new Tab
     * @see #addTab(Tab)
     */
    @NonNull
    public Tab newTab() {
        Tab tab = sTabPool.acquire();
        if (tab == null) {
            tab = new Tab();
        }
        tab.mParent = this;
        tab.mView = createTabView(tab);
        return tab;
    }

    /**
     * Returns the number of tabs currently registered with the action bar.
     *
     * @return Tab count
     */
    public int getTabCount() {
        return mTabs.size();
    }

    /**
     * Returns the tab at the specified index.
     */
    @Nullable
    public Tab getTabAt(int index) {
        return (index < 0 || index >= getTabCount()) ? null : mTabs.get(index);
    }

    /**
     * Returns the position of the current selected tab.
     *
     * @return selected tab position, or {@code -1} if there isn't a selected tab.
     */
    public int getSelectedTabPosition() {
        return mSelectedTab != null ? mSelectedTab.getPosition() : -1;
    }

    /**
     * Remove a tab from the layout. If the removed tab was selected it will be deselected
     * and another tab will be selected if present.
     *
     * @param tab The tab to remove
     */
    public void removeTab(Tab tab) {
        if (tab.mParent != this) {
            throw new IllegalArgumentException("Tab does not belong to this TabLayout.");
        }

        removeTabAt(tab.getPosition());
    }

    /**
     * Remove a tab from the layout. If the removed tab was selected it will be deselected
     * and another tab will be selected if present.
     *
     * @param position Position of the tab to remove
     */
    public void removeTabAt(int position) {
        final int selectedTabPosition = mSelectedTab != null ? mSelectedTab.getPosition() : 0;
        removeTabViewAt(position);

        final Tab removedTab = mTabs.remove(position);
        if (removedTab != null) {
            removedTab.reset();
            sTabPool.release(removedTab);
        }

        final int newTabCount = mTabs.size();
        for (int i = position; i < newTabCount; i++) {
            mTabs.get(i).setPosition(i);
        }

        if (selectedTabPosition == position) {
            selectTab(mTabs.isEmpty() ? null : mTabs.get(Math.max(0, position - 1)));
        }
    }

    /**
     * Remove all tabs from the action bar and deselect the current tab.
     */
    public void removeAllTabs() {
        // Remove all the views
        for (int i = mTabStrip.getChildCount() - 1; i >= 0; i--) {
            removeTabViewAt(i);
        }

        for (final Iterator<Tab> i = mTabs.iterator(); i.hasNext();) {
            final Tab tab = i.next();
            i.remove();
            tab.reset();
            sTabPool.release(tab);
        }

        mSelectedTab = null;
    }

    /**
     * Set the behavior mode for the Tabs in this layout. The valid input options are:
     * <ul>
     * <li>{@link #MODE_FIXED}: Fixed tabs display all tabs concurrently and are best used
     * with content that benefits from quick pivots between tabs.</li>
     * <li>{@link #MODE_SCROLLABLE}: Scrollable tabs display a subset of tabs at any given moment,
     * and can contain longer tab labels and a larger number of tabs. They are best used for
     * browsing contexts in touch interfaces when users don’t need to directly compare the tab
     * labels. This mode is commonly used with a {@link android.support.v4.view.ViewPager}.</li>
     * </ul>
     *
     * @param mode one of {@link #MODE_FIXED} or {@link #MODE_SCROLLABLE}.
     *
     * @attr ref android.support.design.R.styleable#TabLayout_tabMode
     */
    public void setTabMode(@Mode int mode) {
        if (mode != mMode) {
            mMode = mode;
            applyModeAndGravity();
        }
    }

    /**
     * Returns the current mode used by this {@link TabLayout}.
     *
     * @see #setTabMode(int)
     */
    @Mode
    public int getTabMode() {
        return mMode;
    }

    /**
     * Set the gravity to use when laying out the tabs.
     *
     * @param gravity one of {@link #GRAVITY_CENTER} or {@link #GRAVITY_FILL}.
     *
     * @attr ref android.support.design.R.styleable#TabLayout_tabGravity
     */
    public void setTabGravity(@TabGravity int gravity) {
        if (mTabGravity != gravity) {
            mTabGravity = gravity;
            applyModeAndGravity();
        }
    }

    /**
     * The current gravity used for laying out tabs.
     *
     * @return one of {@link #GRAVITY_CENTER} or {@link #GRAVITY_FILL}.
     */
    @TabGravity
    public int getTabGravity() {
        return mTabGravity;
    }

    /**
     * Sets the text colors for the different states (normal, selected) used for the tabs.
     *
     * @see #getTabTextColors()
     */
    public void setTabTextColors(@Nullable ColorStateList textColor) {
        if (mTabTextColors != textColor) {
            mTabTextColors = textColor;
            updateAllTabs();
        }
    }

    /**
     * Gets the text colors for the different states (normal, selected) used for the tabs.
     */
    @Nullable
    public ColorStateList getTabTextColors() {
        return mTabTextColors;
    }

    /**
     * Sets the text colors for the different states (normal, selected) used for the tabs.
     *
     * @attr ref android.support.design.R.styleable#TabLayout_tabTextColor
     * @attr ref android.support.design.R.styleable#TabLayout_tabSelectedTextColor
     */
    public void setTabTextColors(int normalColor, int selectedColor) {
        setTabTextColors(createColorStateList(normalColor, selectedColor));
    }

    /**
     * The one-stop shop for setting up this {@link TabLayout} with a {@link ViewPager}.
     *
     * <p>This is the same as calling {@link #setupWithViewPager(ViewPager, boolean)} with
     * auto-refresh enabled.</p>
     *
     * @param viewPager the ViewPager to link to, or {@code null} to clear any previous link
     */
    public void setupWithViewPager(@Nullable ViewPager viewPager) {
        setupWithViewPager(viewPager, true);
    }

    /**
     * The one-stop shop for setting up this {@link TabLayout} with a {@link ViewPager}.
     *
     * <p>This method will link the given ViewPager and this TabLayout together so that
     * changes in one are automatically reflected in the other. This includes scroll state changes
     * and clicks. The tabs displayed in this layout will be populated
     * from the ViewPager adapter's page titles.</p>
     *
     * <p>If {@code autoRefresh} is {@code true}, any changes in the {@link PagerAdapter} will
     * trigger this layout to re-populate itself from the adapter's titles.</p>
     *
     * <p>If the given ViewPager is non-null, it needs to already have a
     * {@link PagerAdapter} set.</p>
     *
     * @param viewPager   the ViewPager to link to, or {@code null} to clear any previous link
     * @param autoRefresh whether this layout should refresh its contents if the given ViewPager's
     *                    content changes
     */
    public void setupWithViewPager(@Nullable final ViewPager viewPager, boolean autoRefresh) {
        setupWithViewPager(viewPager, autoRefresh, false);
    }

    private void setupWithViewPager(@Nullable final ViewPager viewPager, boolean autoRefresh,
            boolean implicitSetup) {
        if (mViewPager != null) {
            // If we've already been setup with a ViewPager, remove us from it
            if (mPageChangeListener != null) {
                mViewPager.removeOnPageChangeListener(mPageChangeListener);
            }
            if (mAdapterChangeListener != null) {
                mViewPager.removeOnAdapterChangeListener(mAdapterChangeListener);
            }
        }

        if (mCurrentVpSelectedListener != null) {
            // If we already have a tab selected listener for the ViewPager, remove it
            removeOnTabSelectedListener(mCurrentVpSelectedListener);
            mCurrentVpSelectedListener = null;
        }

        if (viewPager != null) {
            mViewPager = viewPager;

            // Add our custom OnPageChangeListener to the ViewPager
            if (mPageChangeListener == null) {
                mPageChangeListener = new TabLayoutOnPageChangeListener(this);
            }
            mPageChangeListener.reset();
            viewPager.addOnPageChangeListener(mPageChangeListener);

            // Now we'll add a tab selected listener to set ViewPager's current item
            mCurrentVpSelectedListener = new ViewPagerOnTabSelectedListener(viewPager);
            addOnTabSelectedListener(mCurrentVpSelectedListener);

            final PagerAdapter adapter = viewPager.getAdapter();
            if (adapter != null) {
                // Now we'll populate ourselves from the pager adapter, adding an observer if
                // autoRefresh is enabled
                setPagerAdapter(adapter, autoRefresh);
            }

            // Add a listener so that we're notified of any adapter changes
            if (mAdapterChangeListener == null) {
                mAdapterChangeListener = new AdapterChangeListener();
            }
            mAdapterChangeListener.setAutoRefresh(autoRefresh);
            viewPager.addOnAdapterChangeListener(mAdapterChangeListener);

            // Now update the scroll position to match the ViewPager's current item
            setScrollPosition(viewPager.getCurrentItem(), 0f, true);
        } else {
            // We've been given a null ViewPager so we need to clear out the internal state,
            // listeners and observers
            mViewPager = null;
            setPagerAdapter(null, false);
        }

        mSetupViewPagerImplicitly = implicitSetup;
    }

    /**
     * @deprecated Use {@link #setupWithViewPager(ViewPager)} to link a TabLayout with a ViewPager
     *             together. When that method is used, the TabLayout will be automatically updated
     *             when the {@link PagerAdapter} is changed.
     */
    @Deprecated
    public void setTabsFromPagerAdapter(@Nullable final PagerAdapter adapter) {
        setPagerAdapter(adapter, false);
    }

    @Override
    public boolean shouldDelayChildPressedState() {
        // Only delay the pressed state if the tabs can scroll
        return getTabScrollRange() > 0;
    }

    @Override
    protected void onAttachedToWindow() {
        super.onAttachedToWindow();

        if (mViewPager == null) {
            // If we don't have a ViewPager already, check if our parent is a ViewPager to
            // setup with it automatically
            final ViewParent vp = getParent();
            if (vp instanceof ViewPager) {
                // If we have a ViewPager parent and we've been added as part of its decor, let's
                // assume that we should automatically setup to display any titles
                setupWithViewPager((ViewPager) vp, true, true);
            }
        }
    }

    @Override
    protected void onDetachedFromWindow() {
        super.onDetachedFromWindow();

        if (mSetupViewPagerImplicitly) {
            // If we've been setup with a ViewPager implicitly, let's clear out any listeners, etc
            setupWithViewPager(null);
            mSetupViewPagerImplicitly = false;
        }
    }

    private int getTabScrollRange() {
        return Math.max(0, mTabStrip.getWidth() - getWidth() - getPaddingLeft()
                - getPaddingRight());
    }

    void setPagerAdapter(@Nullable final PagerAdapter adapter, final boolean addObserver) {
        if (mPagerAdapter != null && mPagerAdapterObserver != null) {
            // If we already have a PagerAdapter, unregister our observer
            mPagerAdapter.unregisterDataSetObserver(mPagerAdapterObserver);
        }

        mPagerAdapter = adapter;

        if (addObserver && adapter != null) {
            // Register our observer on the new adapter
            if (mPagerAdapterObserver == null) {
                mPagerAdapterObserver = new PagerAdapterObserver();
            }
            adapter.registerDataSetObserver(mPagerAdapterObserver);
        }

        // Finally make sure we reflect the new adapter
        populateFromPagerAdapter();
    }

    void populateFromPagerAdapter() {
        removeAllTabs();

        if (mPagerAdapter != null) {
            final int adapterCount = mPagerAdapter.getCount();
            for (int i = 0; i < adapterCount; i++) {
                addTab(newTab().setText(mPagerAdapter.getPageTitle(i)), false);
            }

            // Make sure we reflect the currently set ViewPager item
            if (mViewPager != null && adapterCount > 0) {
                final int curItem = mViewPager.getCurrentItem();
                if (curItem != getSelectedTabPosition() && curItem < getTabCount()) {
                    selectTab(getTabAt(curItem));
                }
            }
        }
    }

    private void updateAllTabs() {
        for (int i = 0, z = mTabs.size(); i < z; i++) {
            mTabs.get(i).updateView();
        }
    }

    private TabView createTabView(@NonNull final Tab tab) {
        TabView tabView = mTabViewPool != null ? mTabViewPool.acquire() : null;
        if (tabView == null) {
            tabView = new TabView(getContext());
        }
        tabView.setTab(tab);
        tabView.setFocusable(true);
        tabView.setMinimumWidth(getTabMinWidth());
        return tabView;
    }

    private void configureTab(Tab tab, int position) {
        tab.setPosition(position);
        mTabs.add(position, tab);

        final int count = mTabs.size();
        for (int i = position + 1; i < count; i++) {
            mTabs.get(i).setPosition(i);
        }
    }

    private void addTabView(Tab tab) {
        final TabView tabView = tab.mView;
        mTabStrip.addView(tabView, tab.getPosition(), createLayoutParamsForTabs());
    }

    @Override
    public void addView(View child) {
        addViewInternal(child);
    }

    @Override
    public void addView(View child, int index) {
        addViewInternal(child);
    }

    @Override
    public void addView(View child, ViewGroup.LayoutParams params) {
        addViewInternal(child);
    }

    @Override
    public void addView(View child, int index, ViewGroup.LayoutParams params) {
        addViewInternal(child);
    }

    private void addViewInternal(final View child) {
        if (child instanceof TabItem) {
            addTabFromItemView((TabItem) child);
        } else {
            throw new IllegalArgumentException("Only TabItem instances can be added to TabLayout");
        }
    }

    private LinearLayout.LayoutParams createLayoutParamsForTabs() {
        final LinearLayout.LayoutParams lp = new LinearLayout.LayoutParams(
                LayoutParams.WRAP_CONTENT, LayoutParams.MATCH_PARENT);
        updateTabViewLayoutParams(lp);
        return lp;
    }

    private void updateTabViewLayoutParams(LinearLayout.LayoutParams lp) {
        if (mMode == MODE_FIXED && mTabGravity == GRAVITY_FILL) {
            lp.width = 0;
            lp.weight = 1;
        } else {
            lp.width = LinearLayout.LayoutParams.WRAP_CONTENT;
            lp.weight = 0;
        }
    }

    int dpToPx(int dps) {
        return Math.round(getResources().getDisplayMetrics().density * dps);
    }

    @Override
    protected void onMeasure(int widthMeasureSpec, int heightMeasureSpec) {
        // If we have a MeasureSpec which allows us to decide our height, try and use the default
        // height
        final int idealHeight = dpToPx(getDefaultHeight()) + getPaddingTop() + getPaddingBottom();
        switch (MeasureSpec.getMode(heightMeasureSpec)) {
            case MeasureSpec.AT_MOST:
                heightMeasureSpec = MeasureSpec.makeMeasureSpec(
                        Math.min(idealHeight, MeasureSpec.getSize(heightMeasureSpec)),
                        MeasureSpec.EXACTLY);
                break;
            case MeasureSpec.UNSPECIFIED:
                heightMeasureSpec = MeasureSpec.makeMeasureSpec(idealHeight, MeasureSpec.EXACTLY);
                break;
        }

        final int specWidth = MeasureSpec.getSize(widthMeasureSpec);
        if (MeasureSpec.getMode(widthMeasureSpec) != MeasureSpec.UNSPECIFIED) {
            // If we don't have an unspecified width spec, use the given size to calculate
            // the max tab width
            mTabMaxWidth = mRequestedTabMaxWidth > 0
                    ? mRequestedTabMaxWidth
                    : specWidth - dpToPx(TAB_MIN_WIDTH_MARGIN);
        }

        // Now super measure itself using the (possibly) modified height spec
        super.onMeasure(widthMeasureSpec, heightMeasureSpec);

        if (getChildCount() == 1) {
            // If we're in fixed mode then we need to make the tab strip is the same width as us
            // so we don't scroll
            final View child = getChildAt(0);
            boolean remeasure = false;

            switch (mMode) {
                case MODE_SCROLLABLE:
                    // We only need to resize the child if it's smaller than us. This is similar
                    // to fillViewport
                    remeasure = child.getMeasuredWidth() < getMeasuredWidth();
                    break;
                case MODE_FIXED:
                    // Resize the child so that it doesn't scroll
                    remeasure = child.getMeasuredWidth() != getMeasuredWidth();
                    break;
            }

            if (remeasure) {
                // Re-measure the child with a widthSpec set to be exactly our measure width
                int childHeightMeasureSpec = getChildMeasureSpec(heightMeasureSpec, getPaddingTop()
                        + getPaddingBottom(), child.getLayoutParams().height);
                int childWidthMeasureSpec = MeasureSpec.makeMeasureSpec(
                        getMeasuredWidth(), MeasureSpec.EXACTLY);
                child.measure(childWidthMeasureSpec, childHeightMeasureSpec);
            }
        }
    }

    private void removeTabViewAt(int position) {
        final TabView view = (TabView) mTabStrip.getChildAt(position);
        mTabStrip.removeViewAt(position);
        if (view != null) {
            view.reset();
            mTabViewPool.release(view);
        }
        requestLayout();
    }

    private void animateToTab(int newPosition) {
        if (newPosition == Tab.INVALID_POSITION) {
            return;
        }

        if (getWindowToken() == null || !ViewCompat.isLaidOut(this)
                || mTabStrip.childrenNeedLayout()) {
            // If we don't have a window token, or we haven't been laid out yet just draw the new
            // position now
            setScrollPosition(newPosition, 0f, true);
            return;
        }

        final int startScrollX = getScrollX();
        final int targetScrollX = calculateScrollXForTab(newPosition, 0);

        if (startScrollX != targetScrollX) {
<<<<<<< HEAD
            if (mScrollAnimator == null) {
                mScrollAnimator = new ValueAnimator();
                mScrollAnimator.setInterpolator(AnimationUtils.FAST_OUT_SLOW_IN_INTERPOLATOR);
                mScrollAnimator.setDuration(ANIMATION_DURATION);
                mScrollAnimator.addUpdateListener(new ValueAnimator.AnimatorUpdateListener() {
                    @Override
                    public void onAnimationUpdate(ValueAnimator animator) {
                        scrollTo((int) animator.getAnimatedValue(), 0);
                    }
                });
            }
=======
            ensureScrollAnimator();
>>>>>>> 53118fb3

            mScrollAnimator.setIntValues(startScrollX, targetScrollX);
            mScrollAnimator.start();
        }

        // Now animate the indicator
        mTabStrip.animateIndicatorToPosition(newPosition, ANIMATION_DURATION);
    }

    private void ensureScrollAnimator() {
        if (mScrollAnimator == null) {
            mScrollAnimator = ViewUtils.createAnimator();
            mScrollAnimator.setInterpolator(AnimationUtils.FAST_OUT_SLOW_IN_INTERPOLATOR);
            mScrollAnimator.setDuration(ANIMATION_DURATION);
            mScrollAnimator.addUpdateListener(new ValueAnimatorCompat.AnimatorUpdateListener() {
                @Override
                public void onAnimationUpdate(ValueAnimatorCompat animator) {
                    scrollTo(animator.getAnimatedIntValue(), 0);
                }
            });
        }
    }

    void setScrollAnimatorListener(ValueAnimatorCompat.AnimatorListener listener) {
        ensureScrollAnimator();
        mScrollAnimator.addListener(listener);
    }

    private void setSelectedTabView(int position) {
        final int tabCount = mTabStrip.getChildCount();
        if (position < tabCount) {
            for (int i = 0; i < tabCount; i++) {
                final View child = mTabStrip.getChildAt(i);
                child.setSelected(i == position);
            }
        }
    }

    void selectTab(Tab tab) {
        selectTab(tab, true);
    }

    void selectTab(final Tab tab, boolean updateIndicator) {
        final Tab currentTab = mSelectedTab;

        if (currentTab == tab) {
            if (currentTab != null) {
                dispatchTabReselected(tab);
                animateToTab(tab.getPosition());
            }
        } else {
            final int newPosition = tab != null ? tab.getPosition() : Tab.INVALID_POSITION;
            if (updateIndicator) {
                if ((currentTab == null || currentTab.getPosition() == Tab.INVALID_POSITION)
                        && newPosition != Tab.INVALID_POSITION) {
                    // If we don't currently have a tab, just draw the indicator
                    setScrollPosition(newPosition, 0f, true);
                } else {
                    animateToTab(newPosition);
                }
                if (newPosition != Tab.INVALID_POSITION) {
                    setSelectedTabView(newPosition);
                }
            }
            if (currentTab != null) {
                dispatchTabUnselected(currentTab);
            }
            mSelectedTab = tab;
            if (tab != null) {
                dispatchTabSelected(tab);
            }
        }
    }

    private void dispatchTabSelected(@NonNull final Tab tab) {
        for (int i = mSelectedListeners.size() - 1; i >= 0; i--) {
            mSelectedListeners.get(i).onTabSelected(tab);
        }
    }

    private void dispatchTabUnselected(@NonNull final Tab tab) {
        for (int i = mSelectedListeners.size() - 1; i >= 0; i--) {
            mSelectedListeners.get(i).onTabUnselected(tab);
        }
    }

    private void dispatchTabReselected(@NonNull final Tab tab) {
        for (int i = mSelectedListeners.size() - 1; i >= 0; i--) {
            mSelectedListeners.get(i).onTabReselected(tab);
        }
    }

    private int calculateScrollXForTab(int position, float positionOffset) {
        if (mMode == MODE_SCROLLABLE) {
            final View selectedChild = mTabStrip.getChildAt(position);
            final View nextChild = position + 1 < mTabStrip.getChildCount()
                    ? mTabStrip.getChildAt(position + 1)
                    : null;
            final int selectedWidth = selectedChild != null ? selectedChild.getWidth() : 0;
            final int nextWidth = nextChild != null ? nextChild.getWidth() : 0;

            // base scroll amount: places center of tab in center of parent
            int scrollBase = selectedChild.getLeft() + (selectedWidth / 2) - (getWidth() / 2);
            // offset amount: fraction of the distance between centers of tabs
            int scrollOffset = (int) ((selectedWidth + nextWidth) * 0.5f * positionOffset);

            return (ViewCompat.getLayoutDirection(this) == ViewCompat.LAYOUT_DIRECTION_LTR)
                    ? scrollBase + scrollOffset
                    : scrollBase - scrollOffset;
        }
        return 0;
    }

    private void applyModeAndGravity() {
        int paddingStart = 0;
        if (mMode == MODE_SCROLLABLE) {
            // If we're scrollable, or fixed at start, inset using padding
            paddingStart = Math.max(0, mContentInsetStart - mTabPaddingStart);
        }
        ViewCompat.setPaddingRelative(mTabStrip, paddingStart, 0, 0, 0);

        switch (mMode) {
            case MODE_FIXED:
                mTabStrip.setGravity(Gravity.CENTER_HORIZONTAL);
                break;
            case MODE_SCROLLABLE:
                mTabStrip.setGravity(GravityCompat.START);
                break;
        }

        updateTabViews(true);
    }

    void updateTabViews(final boolean requestLayout) {
        for (int i = 0; i < mTabStrip.getChildCount(); i++) {
            View child = mTabStrip.getChildAt(i);
            child.setMinimumWidth(getTabMinWidth());
            updateTabViewLayoutParams((LinearLayout.LayoutParams) child.getLayoutParams());
            if (requestLayout) {
                child.requestLayout();
            }
        }
    }

    /**
     * A tab in this layout. Instances can be created via {@link #newTab()}.
     */
    public static final class Tab {

        /**
         * An invalid position for a tab.
         *
         * @see #getPosition()
         */
        public static final int INVALID_POSITION = -1;

        private Object mTag;
        private Drawable mIcon;
        private CharSequence mText;
        private CharSequence mContentDesc;
        private int mPosition = INVALID_POSITION;
        private View mCustomView;

        TabLayout mParent;
        TabView mView;

        Tab() {
            // Private constructor
        }

        /**
         * @return This Tab's tag object.
         */
        @Nullable
        public Object getTag() {
            return mTag;
        }

        /**
         * Give this Tab an arbitrary object to hold for later use.
         *
         * @param tag Object to store
         * @return The current instance for call chaining
         */
        @NonNull
        public Tab setTag(@Nullable Object tag) {
            mTag = tag;
            return this;
        }


        /**
         * Returns the custom view used for this tab.
         *
         * @see #setCustomView(View)
         * @see #setCustomView(int)
         */
        @Nullable
        public View getCustomView() {
            return mCustomView;
        }

        /**
         * Set a custom view to be used for this tab.
         * <p>
         * If the provided view contains a {@link TextView} with an ID of
         * {@link android.R.id#text1} then that will be updated with the value given
         * to {@link #setText(CharSequence)}. Similarly, if this layout contains an
         * {@link ImageView} with ID {@link android.R.id#icon} then it will be updated with
         * the value given to {@link #setIcon(Drawable)}.
         * </p>
         *
         * @param view Custom view to be used as a tab.
         * @return The current instance for call chaining
         */
        @NonNull
        public Tab setCustomView(@Nullable View view) {
            mCustomView = view;
            updateView();
            return this;
        }

        /**
         * Set a custom view to be used for this tab.
         * <p>
         * If the inflated layout contains a {@link TextView} with an ID of
         * {@link android.R.id#text1} then that will be updated with the value given
         * to {@link #setText(CharSequence)}. Similarly, if this layout contains an
         * {@link ImageView} with ID {@link android.R.id#icon} then it will be updated with
         * the value given to {@link #setIcon(Drawable)}.
         * </p>
         *
         * @param resId A layout resource to inflate and use as a custom tab view
         * @return The current instance for call chaining
         */
        @NonNull
        public Tab setCustomView(@LayoutRes int resId) {
            final LayoutInflater inflater = LayoutInflater.from(mView.getContext());
            return setCustomView(inflater.inflate(resId, mView, false));
        }

        /**
         * Return the icon associated with this tab.
         *
         * @return The tab's icon
         */
        @Nullable
        public Drawable getIcon() {
            return mIcon;
        }

        /**
         * Return the current position of this tab in the action bar.
         *
         * @return Current position, or {@link #INVALID_POSITION} if this tab is not currently in
         * the action bar.
         */
        public int getPosition() {
            return mPosition;
        }

        void setPosition(int position) {
            mPosition = position;
        }

        /**
         * Return the text of this tab.
         *
         * @return The tab's text
         */
        @Nullable
        public CharSequence getText() {
            return mText;
        }

        /**
         * Set the icon displayed on this tab.
         *
         * @param icon The drawable to use as an icon
         * @return The current instance for call chaining
         */
        @NonNull
        public Tab setIcon(@Nullable Drawable icon) {
            mIcon = icon;
            updateView();
            return this;
        }

        /**
         * Set the icon displayed on this tab.
         *
         * @param resId A resource ID referring to the icon that should be displayed
         * @return The current instance for call chaining
         */
        @NonNull
        public Tab setIcon(@DrawableRes int resId) {
            if (mParent == null) {
                throw new IllegalArgumentException("Tab not attached to a TabLayout");
            }
            return setIcon(AppCompatResources.getDrawable(mParent.getContext(), resId));
        }

        /**
         * Set the text displayed on this tab. Text may be truncated if there is not room to display
         * the entire string.
         *
         * @param text The text to display
         * @return The current instance for call chaining
         */
        @NonNull
        public Tab setText(@Nullable CharSequence text) {
            mText = text;
            updateView();
            return this;
        }

        /**
         * Set the text displayed on this tab. Text may be truncated if there is not room to display
         * the entire string.
         *
         * @param resId A resource ID referring to the text that should be displayed
         * @return The current instance for call chaining
         */
        @NonNull
        public Tab setText(@StringRes int resId) {
            if (mParent == null) {
                throw new IllegalArgumentException("Tab not attached to a TabLayout");
            }
            return setText(mParent.getResources().getText(resId));
        }

        /**
         * Select this tab. Only valid if the tab has been added to the action bar.
         */
        public void select() {
            if (mParent == null) {
                throw new IllegalArgumentException("Tab not attached to a TabLayout");
            }
            mParent.selectTab(this);
        }

        /**
         * Returns true if this tab is currently selected.
         */
        public boolean isSelected() {
            if (mParent == null) {
                throw new IllegalArgumentException("Tab not attached to a TabLayout");
            }
            return mParent.getSelectedTabPosition() == mPosition;
        }

        /**
         * Set a description of this tab's content for use in accessibility support. If no content
         * description is provided the title will be used.
         *
         * @param resId A resource ID referring to the description text
         * @return The current instance for call chaining
         * @see #setContentDescription(CharSequence)
         * @see #getContentDescription()
         */
        @NonNull
        public Tab setContentDescription(@StringRes int resId) {
            if (mParent == null) {
                throw new IllegalArgumentException("Tab not attached to a TabLayout");
            }
            return setContentDescription(mParent.getResources().getText(resId));
        }

        /**
         * Set a description of this tab's content for use in accessibility support. If no content
         * description is provided the title will be used.
         *
         * @param contentDesc Description of this tab's content
         * @return The current instance for call chaining
         * @see #setContentDescription(int)
         * @see #getContentDescription()
         */
        @NonNull
        public Tab setContentDescription(@Nullable CharSequence contentDesc) {
            mContentDesc = contentDesc;
            updateView();
            return this;
        }

        /**
         * Gets a brief description of this tab's content for use in accessibility support.
         *
         * @return Description of this tab's content
         * @see #setContentDescription(CharSequence)
         * @see #setContentDescription(int)
         */
        @Nullable
        public CharSequence getContentDescription() {
            return mContentDesc;
        }

        void updateView() {
            if (mView != null) {
                mView.update();
            }
        }

        void reset() {
            mParent = null;
            mView = null;
            mTag = null;
            mIcon = null;
            mText = null;
            mContentDesc = null;
            mPosition = INVALID_POSITION;
            mCustomView = null;
        }
    }

    class TabView extends LinearLayout {
        private Tab mTab;
        private TextView mTextView;
        private ImageView mIconView;

        private View mCustomView;
        private TextView mCustomTextView;
        private ImageView mCustomIconView;

        private int mDefaultMaxLines = 2;

        public TabView(Context context) {
            super(context);
            if (mTabBackgroundResId != 0) {
                ViewCompat.setBackground(
                        this, AppCompatResources.getDrawable(context, mTabBackgroundResId));
            }
            ViewCompat.setPaddingRelative(this, mTabPaddingStart, mTabPaddingTop,
                    mTabPaddingEnd, mTabPaddingBottom);
            setGravity(Gravity.CENTER);
            setOrientation(VERTICAL);
            setClickable(true);
            ViewCompat.setPointerIcon(this,
                    PointerIconCompat.getSystemIcon(getContext(), PointerIconCompat.TYPE_HAND));
        }

        @Override
        public boolean performClick() {
            final boolean handled = super.performClick();

            if (mTab != null) {
                if (!handled) {
                    playSoundEffect(SoundEffectConstants.CLICK);
                }
                mTab.select();
                return true;
            } else {
                return handled;
            }
        }

        @Override
        public void setSelected(final boolean selected) {
            final boolean changed = isSelected() != selected;

            super.setSelected(selected);

            if (changed && selected && Build.VERSION.SDK_INT < 16) {
                // Pre-JB we need to manually send the TYPE_VIEW_SELECTED event
                sendAccessibilityEvent(AccessibilityEvent.TYPE_VIEW_SELECTED);
            }

            // Always dispatch this to the child views, regardless of whether the value has
            // changed
            if (mTextView != null) {
                mTextView.setSelected(selected);
            }
            if (mIconView != null) {
                mIconView.setSelected(selected);
            }
            if (mCustomView != null) {
                mCustomView.setSelected(selected);
            }
        }

        @Override
        public void onInitializeAccessibilityEvent(AccessibilityEvent event) {
            super.onInitializeAccessibilityEvent(event);
            // This view masquerades as an action bar tab.
            event.setClassName(ActionBar.Tab.class.getName());
        }

        @Override
        public void onInitializeAccessibilityNodeInfo(AccessibilityNodeInfo info) {
            super.onInitializeAccessibilityNodeInfo(info);
            // This view masquerades as an action bar tab.
            info.setClassName(ActionBar.Tab.class.getName());
        }

        @Override
        public void onMeasure(final int origWidthMeasureSpec, final int origHeightMeasureSpec) {
            final int specWidthSize = MeasureSpec.getSize(origWidthMeasureSpec);
            final int specWidthMode = MeasureSpec.getMode(origWidthMeasureSpec);
            final int maxWidth = getTabMaxWidth();

            final int widthMeasureSpec;
            final int heightMeasureSpec = origHeightMeasureSpec;

            if (maxWidth > 0 && (specWidthMode == MeasureSpec.UNSPECIFIED
                    || specWidthSize > maxWidth)) {
                // If we have a max width and a given spec which is either unspecified or
                // larger than the max width, update the width spec using the same mode
                widthMeasureSpec = MeasureSpec.makeMeasureSpec(mTabMaxWidth, MeasureSpec.AT_MOST);
            } else {
                // Else, use the original width spec
                widthMeasureSpec = origWidthMeasureSpec;
            }

            // Now lets measure
            super.onMeasure(widthMeasureSpec, heightMeasureSpec);

            // We need to switch the text size based on whether the text is spanning 2 lines or not
            if (mTextView != null) {
                final Resources res = getResources();
                float textSize = mTabTextSize;
                int maxLines = mDefaultMaxLines;

                if (mIconView != null && mIconView.getVisibility() == VISIBLE) {
                    // If the icon view is being displayed, we limit the text to 1 line
                    maxLines = 1;
                } else if (mTextView != null && mTextView.getLineCount() > 1) {
                    // Otherwise when we have text which wraps we reduce the text size
                    textSize = mTabTextMultiLineSize;
                }

                final float curTextSize = mTextView.getTextSize();
                final int curLineCount = mTextView.getLineCount();
                final int curMaxLines = TextViewCompat.getMaxLines(mTextView);

                if (textSize != curTextSize || (curMaxLines >= 0 && maxLines != curMaxLines)) {
                    // We've got a new text size and/or max lines...
                    boolean updateTextView = true;

                    if (mMode == MODE_FIXED && textSize > curTextSize && curLineCount == 1) {
                        // If we're in fixed mode, going up in text size and currently have 1 line
                        // then it's very easy to get into an infinite recursion.
                        // To combat that we check to see if the change in text size
                        // will cause a line count change. If so, abort the size change and stick
                        // to the smaller size.
                        final Layout layout = mTextView.getLayout();
                        if (layout == null || approximateLineWidth(layout, 0, textSize)
                                > getMeasuredWidth() - getPaddingLeft() - getPaddingRight()) {
                            updateTextView = false;
                        }
                    }

                    if (updateTextView) {
                        mTextView.setTextSize(TypedValue.COMPLEX_UNIT_PX, textSize);
                        mTextView.setMaxLines(maxLines);
                        super.onMeasure(widthMeasureSpec, heightMeasureSpec);
                    }
                }
            }
        }

        void setTab(@Nullable final Tab tab) {
            if (tab != mTab) {
                mTab = tab;
                update();
            }
        }

        void reset() {
            setTab(null);
            setSelected(false);
        }

        final void update() {
            final Tab tab = mTab;
            final View custom = tab != null ? tab.getCustomView() : null;
            if (custom != null) {
                final ViewParent customParent = custom.getParent();
                if (customParent != this) {
                    if (customParent != null) {
                        ((ViewGroup) customParent).removeView(custom);
                    }
                    addView(custom);
                }
                mCustomView = custom;
                if (mTextView != null) {
                    mTextView.setVisibility(GONE);
                }
                if (mIconView != null) {
                    mIconView.setVisibility(GONE);
                    mIconView.setImageDrawable(null);
                }

                mCustomTextView = (TextView) custom.findViewById(android.R.id.text1);
                if (mCustomTextView != null) {
                    mDefaultMaxLines = TextViewCompat.getMaxLines(mCustomTextView);
                }
                mCustomIconView = (ImageView) custom.findViewById(android.R.id.icon);
            } else {
                // We do not have a custom view. Remove one if it already exists
                if (mCustomView != null) {
                    removeView(mCustomView);
                    mCustomView = null;
                }
                mCustomTextView = null;
                mCustomIconView = null;
            }

            if (mCustomView == null) {
                // If there isn't a custom view, we'll us our own in-built layouts
                if (mIconView == null) {
                    ImageView iconView = (ImageView) LayoutInflater.from(getContext())
                            .inflate(R.layout.design_layout_tab_icon, this, false);
                    addView(iconView, 0);
                    mIconView = iconView;
                }
                if (mTextView == null) {
                    TextView textView = (TextView) LayoutInflater.from(getContext())
                            .inflate(R.layout.design_layout_tab_text, this, false);
                    addView(textView);
                    mTextView = textView;
                    mDefaultMaxLines = TextViewCompat.getMaxLines(mTextView);
                }
                TextViewCompat.setTextAppearance(mTextView, mTabTextAppearance);
                if (mTabTextColors != null) {
                    mTextView.setTextColor(mTabTextColors);
                }
                updateTextAndIcon(mTextView, mIconView);
            } else {
                // Else, we'll see if there is a TextView or ImageView present and update them
                if (mCustomTextView != null || mCustomIconView != null) {
                    updateTextAndIcon(mCustomTextView, mCustomIconView);
                }
            }

            // Finally update our selected state
            setSelected(tab != null && tab.isSelected());
        }

        private void updateTextAndIcon(@Nullable final TextView textView,
                @Nullable final ImageView iconView) {
            final Drawable icon = mTab != null ? mTab.getIcon() : null;
            final CharSequence text = mTab != null ? mTab.getText() : null;
            final CharSequence contentDesc = mTab != null ? mTab.getContentDescription() : null;

            if (iconView != null) {
                if (icon != null) {
                    iconView.setImageDrawable(icon);
                    iconView.setVisibility(VISIBLE);
                    setVisibility(VISIBLE);
                } else {
                    iconView.setVisibility(GONE);
                    iconView.setImageDrawable(null);
                }
                iconView.setContentDescription(contentDesc);
            }

            final boolean hasText = !TextUtils.isEmpty(text);
            if (textView != null) {
                if (hasText) {
                    textView.setText(text);
                    textView.setVisibility(VISIBLE);
                    setVisibility(VISIBLE);
                } else {
                    textView.setVisibility(GONE);
                    textView.setText(null);
                }
                textView.setContentDescription(contentDesc);
            }

            if (iconView != null) {
                MarginLayoutParams lp = ((MarginLayoutParams) iconView.getLayoutParams());
                int bottomMargin = 0;
                if (hasText && iconView.getVisibility() == VISIBLE) {
                    // If we're showing both text and icon, add some margin bottom to the icon
                    bottomMargin = dpToPx(DEFAULT_GAP_TEXT_ICON);
                }
                if (bottomMargin != lp.bottomMargin) {
                    lp.bottomMargin = bottomMargin;
                    iconView.requestLayout();
                }
            }
            ViewCompat.setTooltipText(this, hasText ? null : contentDesc);
        }

        public Tab getTab() {
            return mTab;
        }

        /**
         * Approximates a given lines width with the new provided text size.
         */
        private float approximateLineWidth(Layout layout, int line, float textSize) {
            return layout.getLineWidth(line) * (textSize / layout.getPaint().getTextSize());
        }
    }

    private class SlidingTabStrip extends LinearLayout {
        private int mSelectedIndicatorHeight;
        private final Paint mSelectedIndicatorPaint;

        int mSelectedPosition = -1;
        float mSelectionOffset;

        private int mIndicatorLeft = -1;
        private int mIndicatorRight = -1;

        private ValueAnimator mIndicatorAnimator;

        SlidingTabStrip(Context context) {
            super(context);
            setWillNotDraw(false);
            mSelectedIndicatorPaint = new Paint();
        }

        void setSelectedIndicatorColor(int color) {
            if (mSelectedIndicatorPaint.getColor() != color) {
                mSelectedIndicatorPaint.setColor(color);
                ViewCompat.postInvalidateOnAnimation(this);
            }
        }

        void setSelectedIndicatorHeight(int height) {
            if (mSelectedIndicatorHeight != height) {
                mSelectedIndicatorHeight = height;
                ViewCompat.postInvalidateOnAnimation(this);
            }
        }

        boolean childrenNeedLayout() {
            for (int i = 0, z = getChildCount(); i < z; i++) {
                final View child = getChildAt(i);
                if (child.getWidth() <= 0) {
                    return true;
                }
            }
            return false;
        }

        void setIndicatorPositionFromTabPosition(int position, float positionOffset) {
            if (mIndicatorAnimator != null && mIndicatorAnimator.isRunning()) {
                mIndicatorAnimator.cancel();
            }

            mSelectedPosition = position;
            mSelectionOffset = positionOffset;
            updateIndicatorPosition();
        }

        float getIndicatorPosition() {
            return mSelectedPosition + mSelectionOffset;
        }

        @Override
        protected void onMeasure(final int widthMeasureSpec, final int heightMeasureSpec) {
            super.onMeasure(widthMeasureSpec, heightMeasureSpec);

            if (MeasureSpec.getMode(widthMeasureSpec) != MeasureSpec.EXACTLY) {
                // HorizontalScrollView will first measure use with UNSPECIFIED, and then with
                // EXACTLY. Ignore the first call since anything we do will be overwritten anyway
                return;
            }

            if (mMode == MODE_FIXED && mTabGravity == GRAVITY_CENTER) {
                final int count = getChildCount();

                // First we'll find the widest tab
                int largestTabWidth = 0;
                for (int i = 0, z = count; i < z; i++) {
                    View child = getChildAt(i);
                    if (child.getVisibility() == VISIBLE) {
                        largestTabWidth = Math.max(largestTabWidth, child.getMeasuredWidth());
                    }
                }

                if (largestTabWidth <= 0) {
                    // If we don't have a largest child yet, skip until the next measure pass
                    return;
                }

                final int gutter = dpToPx(FIXED_WRAP_GUTTER_MIN);
                boolean remeasure = false;

                if (largestTabWidth * count <= getMeasuredWidth() - gutter * 2) {
                    // If the tabs fit within our width minus gutters, we will set all tabs to have
                    // the same width
                    for (int i = 0; i < count; i++) {
                        final LinearLayout.LayoutParams lp =
                                (LayoutParams) getChildAt(i).getLayoutParams();
                        if (lp.width != largestTabWidth || lp.weight != 0) {
                            lp.width = largestTabWidth;
                            lp.weight = 0;
                            remeasure = true;
                        }
                    }
                } else {
                    // If the tabs will wrap to be larger than the width minus gutters, we need
                    // to switch to GRAVITY_FILL
                    mTabGravity = GRAVITY_FILL;
                    updateTabViews(false);
                    remeasure = true;
                }

                if (remeasure) {
                    // Now re-measure after our changes
                    super.onMeasure(widthMeasureSpec, heightMeasureSpec);
                }
            }
        }

        @Override
        protected void onLayout(boolean changed, int l, int t, int r, int b) {
            super.onLayout(changed, l, t, r, b);

            if (mIndicatorAnimator != null && mIndicatorAnimator.isRunning()) {
                // If we're currently running an animation, lets cancel it and start a
                // new animation with the remaining duration
                mIndicatorAnimator.cancel();
                final long duration = mIndicatorAnimator.getDuration();
                animateIndicatorToPosition(mSelectedPosition,
                        Math.round((1f - mIndicatorAnimator.getAnimatedFraction()) * duration));
            } else {
                // If we've been layed out, update the indicator position
                updateIndicatorPosition();
            }
        }

        private void updateIndicatorPosition() {
            final View selectedTitle = getChildAt(mSelectedPosition);
            int left, right;

            if (selectedTitle != null && selectedTitle.getWidth() > 0) {
                left = selectedTitle.getLeft();
                right = selectedTitle.getRight();

                if (mSelectionOffset > 0f && mSelectedPosition < getChildCount() - 1) {
                    // Draw the selection partway between the tabs
                    View nextTitle = getChildAt(mSelectedPosition + 1);
                    left = (int) (mSelectionOffset * nextTitle.getLeft() +
                            (1.0f - mSelectionOffset) * left);
                    right = (int) (mSelectionOffset * nextTitle.getRight() +
                            (1.0f - mSelectionOffset) * right);
                }
            } else {
                left = right = -1;
            }

            setIndicatorPosition(left, right);
        }

        void setIndicatorPosition(int left, int right) {
            if (left != mIndicatorLeft || right != mIndicatorRight) {
                // If the indicator's left/right has changed, invalidate
                mIndicatorLeft = left;
                mIndicatorRight = right;
                ViewCompat.postInvalidateOnAnimation(this);
            }
        }

        void animateIndicatorToPosition(final int position, int duration) {
            if (mIndicatorAnimator != null && mIndicatorAnimator.isRunning()) {
                mIndicatorAnimator.cancel();
            }

            final boolean isRtl = ViewCompat.getLayoutDirection(this)
                    == ViewCompat.LAYOUT_DIRECTION_RTL;

            final View targetView = getChildAt(position);
            if (targetView == null) {
                // If we don't have a view, just update the position now and return
                updateIndicatorPosition();
                return;
            }

            final int targetLeft = targetView.getLeft();
            final int targetRight = targetView.getRight();
            final int startLeft;
            final int startRight;

            if (Math.abs(position - mSelectedPosition) <= 1) {
                // If the views are adjacent, we'll animate from edge-to-edge
                startLeft = mIndicatorLeft;
                startRight = mIndicatorRight;
            } else {
                // Else, we'll just grow from the nearest edge
                final int offset = dpToPx(MOTION_NON_ADJACENT_OFFSET);
                if (position < mSelectedPosition) {
                    // We're going end-to-start
                    if (isRtl) {
                        startLeft = startRight = targetLeft - offset;
                    } else {
                        startLeft = startRight = targetRight + offset;
                    }
                } else {
                    // We're going start-to-end
                    if (isRtl) {
                        startLeft = startRight = targetRight + offset;
                    } else {
                        startLeft = startRight = targetLeft - offset;
                    }
                }
            }

            if (startLeft != targetLeft || startRight != targetRight) {
                ValueAnimator animator = mIndicatorAnimator = new ValueAnimator();
                animator.setInterpolator(AnimationUtils.FAST_OUT_SLOW_IN_INTERPOLATOR);
                animator.setDuration(duration);
                animator.setFloatValues(0, 1);
                animator.addUpdateListener(new ValueAnimator.AnimatorUpdateListener() {
                    @Override
                    public void onAnimationUpdate(ValueAnimator animator) {
                        final float fraction = animator.getAnimatedFraction();
                        setIndicatorPosition(
                                AnimationUtils.lerp(startLeft, targetLeft, fraction),
                                AnimationUtils.lerp(startRight, targetRight, fraction));
                    }
                });
                animator.addListener(new AnimatorListenerAdapter() {
                    @Override
                    public void onAnimationEnd(Animator animator) {
                        mSelectedPosition = position;
                        mSelectionOffset = 0f;
                    }
                });
                animator.start();
            }
        }

        @Override
        public void draw(Canvas canvas) {
            super.draw(canvas);

            // Thick colored underline below the current selection
            if (mIndicatorLeft >= 0 && mIndicatorRight > mIndicatorLeft) {
                canvas.drawRect(mIndicatorLeft, getHeight() - mSelectedIndicatorHeight,
                        mIndicatorRight, getHeight(), mSelectedIndicatorPaint);
            }
        }
    }

    private static ColorStateList createColorStateList(int defaultColor, int selectedColor) {
        final int[][] states = new int[2][];
        final int[] colors = new int[2];
        int i = 0;

        states[i] = SELECTED_STATE_SET;
        colors[i] = selectedColor;
        i++;

        // Default enabled state
        states[i] = EMPTY_STATE_SET;
        colors[i] = defaultColor;
        i++;

        return new ColorStateList(states, colors);
    }

    private int getDefaultHeight() {
        boolean hasIconAndText = false;
        for (int i = 0, count = mTabs.size(); i < count; i++) {
            Tab tab = mTabs.get(i);
            if (tab != null && tab.getIcon() != null && !TextUtils.isEmpty(tab.getText())) {
                hasIconAndText = true;
                break;
            }
        }
        return hasIconAndText ? DEFAULT_HEIGHT_WITH_TEXT_ICON : DEFAULT_HEIGHT;
    }

    private int getTabMinWidth() {
        if (mRequestedTabMinWidth != INVALID_WIDTH) {
            // If we have been given a min width, use it
            return mRequestedTabMinWidth;
        }
        // Else, we'll use the default value
        return mMode == MODE_SCROLLABLE ? mScrollableTabMinWidth : 0;
    }

    @Override
    public LayoutParams generateLayoutParams(AttributeSet attrs) {
        // We don't care about the layout params of any views added to us, since we don't actually
        // add them. The only view we add is the SlidingTabStrip, which is done manually.
        // We return the default layout params so that we don't blow up if we're given a TabItem
        // without android:layout_* values.
        return generateDefaultLayoutParams();
    }

    int getTabMaxWidth() {
        return mTabMaxWidth;
    }

    /**
     * A {@link ViewPager.OnPageChangeListener} class which contains the
     * necessary calls back to the provided {@link TabLayout} so that the tab position is
     * kept in sync.
     *
     * <p>This class stores the provided TabLayout weakly, meaning that you can use
     * {@link ViewPager#addOnPageChangeListener(ViewPager.OnPageChangeListener)
     * addOnPageChangeListener(OnPageChangeListener)} without removing the listener and
     * not cause a leak.
     */
    public static class TabLayoutOnPageChangeListener implements ViewPager.OnPageChangeListener {
        private final WeakReference<TabLayout> mTabLayoutRef;
        private int mPreviousScrollState;
        private int mScrollState;

        public TabLayoutOnPageChangeListener(TabLayout tabLayout) {
            mTabLayoutRef = new WeakReference<>(tabLayout);
        }

        @Override
        public void onPageScrollStateChanged(final int state) {
            mPreviousScrollState = mScrollState;
            mScrollState = state;
        }

        @Override
        public void onPageScrolled(final int position, final float positionOffset,
                final int positionOffsetPixels) {
            final TabLayout tabLayout = mTabLayoutRef.get();
            if (tabLayout != null) {
                // Only update the text selection if we're not settling, or we are settling after
                // being dragged
                final boolean updateText = mScrollState != SCROLL_STATE_SETTLING ||
                        mPreviousScrollState == SCROLL_STATE_DRAGGING;
                // Update the indicator if we're not settling after being idle. This is caused
                // from a setCurrentItem() call and will be handled by an animation from
                // onPageSelected() instead.
                final boolean updateIndicator = !(mScrollState == SCROLL_STATE_SETTLING
                        && mPreviousScrollState == SCROLL_STATE_IDLE);
                tabLayout.setScrollPosition(position, positionOffset, updateText, updateIndicator);
            }
        }

        @Override
        public void onPageSelected(final int position) {
            final TabLayout tabLayout = mTabLayoutRef.get();
            if (tabLayout != null && tabLayout.getSelectedTabPosition() != position
                    && position < tabLayout.getTabCount()) {
                // Select the tab, only updating the indicator if we're not being dragged/settled
                // (since onPageScrolled will handle that).
                final boolean updateIndicator = mScrollState == SCROLL_STATE_IDLE
                        || (mScrollState == SCROLL_STATE_SETTLING
                        && mPreviousScrollState == SCROLL_STATE_IDLE);
                tabLayout.selectTab(tabLayout.getTabAt(position), updateIndicator);
            }
        }

        void reset() {
            mPreviousScrollState = mScrollState = SCROLL_STATE_IDLE;
        }
    }

    /**
     * A {@link TabLayout.OnTabSelectedListener} class which contains the necessary calls back
     * to the provided {@link ViewPager} so that the tab position is kept in sync.
     */
    public static class ViewPagerOnTabSelectedListener implements TabLayout.OnTabSelectedListener {
        private final ViewPager mViewPager;

        public ViewPagerOnTabSelectedListener(ViewPager viewPager) {
            mViewPager = viewPager;
        }

        @Override
        public void onTabSelected(TabLayout.Tab tab) {
            mViewPager.setCurrentItem(tab.getPosition());
        }

        @Override
        public void onTabUnselected(TabLayout.Tab tab) {
            // No-op
        }

        @Override
        public void onTabReselected(TabLayout.Tab tab) {
            // No-op
        }
    }

    private class PagerAdapterObserver extends DataSetObserver {
        PagerAdapterObserver() {
        }

        @Override
        public void onChanged() {
            populateFromPagerAdapter();
        }

        @Override
        public void onInvalidated() {
            populateFromPagerAdapter();
        }
    }

    private class AdapterChangeListener implements ViewPager.OnAdapterChangeListener {
        private boolean mAutoRefresh;

        AdapterChangeListener() {
        }

        @Override
        public void onAdapterChanged(@NonNull ViewPager viewPager,
                @Nullable PagerAdapter oldAdapter, @Nullable PagerAdapter newAdapter) {
            if (mViewPager == viewPager) {
                setPagerAdapter(newAdapter, mAutoRefresh);
            }
        }

        void setAutoRefresh(boolean autoRefresh) {
            mAutoRefresh = autoRefresh;
        }
    }
}<|MERGE_RESOLUTION|>--- conflicted
+++ resolved
@@ -1084,21 +1084,7 @@
         final int targetScrollX = calculateScrollXForTab(newPosition, 0);
 
         if (startScrollX != targetScrollX) {
-<<<<<<< HEAD
-            if (mScrollAnimator == null) {
-                mScrollAnimator = new ValueAnimator();
-                mScrollAnimator.setInterpolator(AnimationUtils.FAST_OUT_SLOW_IN_INTERPOLATOR);
-                mScrollAnimator.setDuration(ANIMATION_DURATION);
-                mScrollAnimator.addUpdateListener(new ValueAnimator.AnimatorUpdateListener() {
-                    @Override
-                    public void onAnimationUpdate(ValueAnimator animator) {
-                        scrollTo((int) animator.getAnimatedValue(), 0);
-                    }
-                });
-            }
-=======
             ensureScrollAnimator();
->>>>>>> 53118fb3
 
             mScrollAnimator.setIntValues(startScrollX, targetScrollX);
             mScrollAnimator.start();
@@ -1110,19 +1096,19 @@
 
     private void ensureScrollAnimator() {
         if (mScrollAnimator == null) {
-            mScrollAnimator = ViewUtils.createAnimator();
+            mScrollAnimator = new ValueAnimator();
             mScrollAnimator.setInterpolator(AnimationUtils.FAST_OUT_SLOW_IN_INTERPOLATOR);
             mScrollAnimator.setDuration(ANIMATION_DURATION);
-            mScrollAnimator.addUpdateListener(new ValueAnimatorCompat.AnimatorUpdateListener() {
+            mScrollAnimator.addUpdateListener(new ValueAnimator.AnimatorUpdateListener() {
                 @Override
-                public void onAnimationUpdate(ValueAnimatorCompat animator) {
-                    scrollTo(animator.getAnimatedIntValue(), 0);
+                public void onAnimationUpdate(ValueAnimator animator) {
+                    scrollTo((int) animator.getAnimatedValue(), 0);
                 }
             });
         }
     }
 
-    void setScrollAnimatorListener(ValueAnimatorCompat.AnimatorListener listener) {
+    void setScrollAnimatorListener(Animator.AnimatorListener listener) {
         ensureScrollAnimator();
         mScrollAnimator.addListener(listener);
     }
