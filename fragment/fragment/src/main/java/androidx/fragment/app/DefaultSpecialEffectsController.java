/*
 * Copyright 2019 The Android Open Source Project
 *
 * Licensed under the Apache License, Version 2.0 (the "License");
 * you may not use this file except in compliance with the License.
 * You may obtain a copy of the License at
 *
 *      http://www.apache.org/licenses/LICENSE-2.0
 *
 * Unless required by applicable law or agreed to in writing, software
 * distributed under the License is distributed on an "AS IS" BASIS,
 * WITHOUT WARRANTIES OR CONDITIONS OF ANY KIND, either express or implied.
 * See the License for the specific language governing permissions and
 * limitations under the License.
 */

package androidx.fragment.app;

import android.animation.Animator;
import android.animation.AnimatorListenerAdapter;
import android.content.Context;
import android.view.View;
import android.view.ViewGroup;
import android.view.animation.Animation;

import androidx.annotation.NonNull;
import androidx.annotation.Nullable;
import androidx.collection.ArrayMap;
import androidx.core.os.CancellationSignal;
<<<<<<< HEAD
=======
import androidx.core.view.ViewCompat;
import androidx.core.view.ViewGroupCompat;
>>>>>>> c4d097f4

import java.util.ArrayList;
import java.util.HashMap;
import java.util.HashSet;
import java.util.List;
import java.util.Map;

/**
 * A SpecialEffectsController that hooks into the existing Fragment APIs to run
 * animations and transitions.
 */
class DefaultSpecialEffectsController extends SpecialEffectsController {

    private final HashMap<Operation, HashSet<CancellationSignal>>
            mRunningOperations = new HashMap<>();

    DefaultSpecialEffectsController(@NonNull ViewGroup container) {
        super(container);
    }

    /**
     * Add new {@link CancellationSignal} for special effects
     */
    private void addCancellationSignal(@NonNull Operation operation,
            @NonNull CancellationSignal signal) {
        if (mRunningOperations.get(operation) == null) {
            mRunningOperations.put(operation, new HashSet<CancellationSignal>());
        }
        mRunningOperations.get(operation).add(signal);
    }

    /**
     * Remove a {@link CancellationSignal} that was previously added with
     * {@link #addCancellationSignal(Operation, CancellationSignal)}.
     *
     * This calls through to {@link Operation#complete()} when the last special effect is complete.
     */
    @SuppressWarnings("WeakerAccess") /* synthetic access */
    void removeCancellationSignal(@NonNull Operation operation,
            @NonNull CancellationSignal signal) {
        HashSet<CancellationSignal> signals = mRunningOperations.get(operation);
        if (signals != null && signals.remove(signal) && signals.isEmpty()) {
            mRunningOperations.remove(operation);
            operation.complete();
        }
    }

    @SuppressWarnings("WeakerAccess") /* synthetic access */
    void cancelAllSpecialEffects(@NonNull Operation operation) {
        HashSet<CancellationSignal> signals = mRunningOperations.remove(operation);
        if (signals != null) {
            for (CancellationSignal signal : signals) {
                signal.cancel();
            }
        }
    }

    @Override
    void executeOperations(@NonNull List<Operation> operations, boolean isPop) {
        // Shared element transitions are done between the first fragment leaving and
        // the last fragment coming in. Finding these operations is the first priority
        Operation firstOut = null;
        Operation lastIn = null;
        for (final Operation operation : operations) {
            switch (operation.getType()) {
                case REMOVE:
                    if (firstOut == null) {
                        firstOut = operation;
                    }
                    break;
                case ADD:
                    // To transition from the firstOut to the lastIn, we need
                    // the firstOut operation to occur first. Only after that
                    // is set do we set the lastIn
                    if (firstOut != null) {
                        lastIn = operation;
                    }
            }
        }

        // Now iterate through the operations, collecting the set of animations
        // and transitions that need to be executed
        List<AnimationInfo> animations = new ArrayList<>();
        List<TransitionInfo> transitions = new ArrayList<>();
        final List<Operation> awaitingContainerChanges = new ArrayList<>(operations);

        for (final Operation operation : operations) {
            // Create the animation CancellationSignal
            CancellationSignal animCancellationSignal = new CancellationSignal();
            addCancellationSignal(operation, animCancellationSignal);
            // Add the animation special effect
            animations.add(new AnimationInfo(operation, animCancellationSignal));

            // Create the transition CancellationSignal
            CancellationSignal transitionCancellationSignal = new CancellationSignal();
            addCancellationSignal(operation, transitionCancellationSignal);
            // Add the transition special effect
            transitions.add(new TransitionInfo(operation, transitionCancellationSignal, isPop,
                    isPop ? operation == firstOut : operation == lastIn));

            // Ensure that if the Operation is synchronously complete, we still
            // apply the container changes before the Operation completes
            operation.addCompletionListener(new Runnable() {
                @Override
                public void run() {
                    if (awaitingContainerChanges.contains(operation)) {
                        awaitingContainerChanges.remove(operation);
                        applyContainerChanges(operation);
                    }
                }
            });
            // Ensure that when the Operation is cancelled, we cancel all special effects
            operation.getCancellationSignal().setOnCancelListener(
                    new CancellationSignal.OnCancelListener() {
                        @Override
                        public void onCancel() {
                            cancelAllSpecialEffects(operation);
                        }
                    });
        }

        // Start transition special effects
        startTransitions(transitions, isPop, firstOut, lastIn);

        // Start animation special effects
        for (AnimationInfo animationInfo : animations) {
            startAnimation(animationInfo.getOperation(), animationInfo.getSignal());
        }

        for (final Operation operation : awaitingContainerChanges) {
            applyContainerChanges(operation);
        }
        awaitingContainerChanges.clear();
    }

    private void startAnimation(final @NonNull Operation operation,
            final @NonNull CancellationSignal signal) {
        final ViewGroup container = getContainer();
        final Context context = container.getContext();
        final Fragment fragment = operation.getFragment();
        final View viewToAnimate = fragment.mView;
        FragmentAnim.AnimationOrAnimator anim = FragmentAnim.loadAnimation(context,
                fragment, operation.getType() == Operation.Type.ADD);
        if (anim == null) {
            // No animation, so we can immediately remove the CancellationSignal
            removeCancellationSignal(operation, signal);
            return;
        }
        // We have an animation to run!
        container.startViewTransition(viewToAnimate);
        // Kick off the respective type of animation
        if (anim.animation != null) {
            final Animation animation = operation.getType() == Operation.Type.ADD
                    ? new FragmentAnim.EnterViewTransitionAnimation(anim.animation)
                    : new FragmentAnim.EndViewTransitionAnimation(anim.animation, container,
                            viewToAnimate);
            animation.setAnimationListener(new Animation.AnimationListener() {
                @Override
                public void onAnimationStart(Animation animation) {
                }

                @Override
                public void onAnimationEnd(Animation animation) {
                    // onAnimationEnd() comes during draw(), so there can still be some
                    // draw events happening after this call. We don't want to remove the
                    // CancellationSignal until after the onAnimationEnd()
                    container.post(new Runnable() {
                        @Override
                        public void run() {
                            container.endViewTransition(viewToAnimate);
                            removeCancellationSignal(operation, signal);
                        }
                    });
                }

                @Override
                public void onAnimationRepeat(Animation animation) {
                }
            });
            viewToAnimate.startAnimation(animation);
        } else { // anim.animator != null
            anim.animator.addListener(new AnimatorListenerAdapter() {
                @Override
                public void onAnimationEnd(Animator anim) {
                    container.endViewTransition(viewToAnimate);
                    removeCancellationSignal(operation, signal);
                }
            });
            anim.animator.setTarget(viewToAnimate);
            anim.animator.start();
        }

        // Listen for cancellation and use that to cancel any running animations
        signal.setOnCancelListener(new CancellationSignal.OnCancelListener() {
            @Override
            public void onCancel() {
                viewToAnimate.clearAnimation();
            }
        });
    }

    private void startTransitions(@NonNull List<TransitionInfo> transitionInfos,
            boolean isPop, @Nullable Operation firstOut, @Nullable Operation lastIn) {
        // First verify that we can run all transitions together
        FragmentTransitionImpl transitionImpl = null;
        for (TransitionInfo transitionInfo : transitionInfos) {
            FragmentTransitionImpl handlingImpl = transitionInfo.getHandlingImpl();
            if (transitionImpl == null) {
                transitionImpl = handlingImpl;
            } else if (handlingImpl != null && transitionImpl != handlingImpl) {
                throw new IllegalArgumentException("Mixing framework transitions and "
                        + "AndroidX transitions is not allowed. Fragment "
                        + transitionInfo.getOperation().getFragment() + " returned Transition "
                        + transitionInfo.getTransition() + " which uses a different Transition "
                        + " type than other Fragments.");
            }
        }
        if (transitionImpl == null) {
            // There were no transitions at all so we can just cancel all of them
            for (TransitionInfo transitionInfo : transitionInfos) {
                removeCancellationSignal(transitionInfo.getOperation(),
                        transitionInfo.getSignal());
            }
<<<<<<< HEAD
        } else {
            // These transitions run together, overlapping one another
            Object mergedTransition = null;
            // These transitions run only after all of the other transitions complete
            Object mergedNonOverlappingTransition = null;
            // Now iterate through the set of transitions and merge them together
            for (final TransitionInfo transitionInfo : transitionInfos) {
                Object transition = transitionInfo.getTransition();
                if (transition == null) {
                    // Nothing more to do if the transition is null
                    removeCancellationSignal(transitionInfo.getOperation(),
                            transitionInfo.getSignal());
                } else if (transitionInfo.isOverlapAllowed()) {
=======
            return;
        }

        // Every transition needs to target at least one View so that they
        // don't interfere with one another. This is the view we use
        // in cases where there are no real views to target
        final View nonExistentView = new View(getContainer().getContext());

        // Now find the shared element transition if it exists
        Object sharedElementTransition = null;
        HashMap<String, String> nameOverrides = new HashMap<>();
        for (final TransitionInfo transitionInfo : transitionInfos) {
            boolean hasSharedElementTransition = transitionInfo.hasSharedElementTransition();
            if (hasSharedElementTransition) {
                sharedElementTransition = transitionImpl.cloneTransition(
                        transitionInfo.getSharedElementTransition());
                transitionImpl.addTarget(sharedElementTransition, nonExistentView);
                Fragment sharedElementFragment = transitionInfo.getOperation().getFragment();
                // A pop means returning from the target names to the source names
                // so we have to swap the source/target sets
                ArrayList<String> enteringNames = isPop
                        ? sharedElementFragment.getSharedElementTargetNames()
                        : sharedElementFragment.getSharedElementSourceNames();
                ArrayList<String> exitingNames = isPop
                        ? sharedElementFragment.getSharedElementSourceNames()
                        : sharedElementFragment.getSharedElementTargetNames();
                for (int index = 0; index < enteringNames.size(); index++) {
                    nameOverrides.put(enteringNames.get(index), exitingNames.get(index));
                }
            }
        }
        ArrayList<View> enteringViews = new ArrayList<>();
        // These transitions run together, overlapping one another
        Object mergedTransition = null;
        // These transitions run only after all of the other transitions complete
        Object mergedNonOverlappingTransition = null;
        // Now iterate through the set of transitions and merge them together
        for (final TransitionInfo transitionInfo : transitionInfos) {
            Object transition = transitionImpl.cloneTransition(transitionInfo.getTransition());
            Operation operation = transitionInfo.getOperation();
            boolean involvedInSharedElementTransition = sharedElementTransition != null
                    && (operation == firstOut || operation == lastIn);
            if (transition == null) {
                // Nothing more to do if the transition is null
                if (!involvedInSharedElementTransition) {
                    // Only remove the cancellation signal if this fragment isn't involved
                    // in the shared element transition (as otherwise we need to wait
                    // for that to finish)
                    removeCancellationSignal(transitionInfo.getOperation(),
                            transitionInfo.getSignal());
                }
            } else {
                // Target the Transition to *only* the set of transitioning views
                ArrayList<View> transitioningViews = new ArrayList<>();
                captureTransitioningViews(transitioningViews,
                        transitionInfo.getOperation().getFragment().mView);
                if (involvedInSharedElementTransition) {
                    ArrayMap<String, View> sharedElementViews = new ArrayMap<>();
                    findNamedViews(sharedElementViews,
                            transitionInfo.getOperation().getFragment().mView);
                    // TODO call through to onMapSharedElements
                    if (operation == firstOut) {
                        sharedElementViews.retainAll(nameOverrides.values());
                    } else {
                        sharedElementViews.retainAll(nameOverrides.keySet());
                    }
                    // Remove all of the shared element views from the transition
                    // by first finding all of the transitioning views under the
                    // selected shared element views
                    ArrayList<View> sharedElementTransitioningViews = new ArrayList<>();
                    for (View sharedElementView : sharedElementViews.values()) {
                        captureTransitioningViews(sharedElementTransitioningViews,
                                sharedElementView);
                    }
                    transitioningViews.removeAll(sharedElementTransitioningViews);
                    // And add them to the shared element transition
                    transitionImpl.addTargets(sharedElementTransition,
                            new ArrayList<>(sharedElementTransitioningViews));
                }
                transitionImpl.addTargets(transition, transitioningViews);
                if (transitionInfo.getOperation().getType().equals(Operation.Type.ADD)) {
                    enteringViews.addAll(transitioningViews);
                }
                // Now determine how this transition should be merged together
                if (transitionInfo.isOverlapAllowed()) {
>>>>>>> c4d097f4
                    // Overlap is allowed, so add them to the mergeTransition set
                    mergedTransition = transitionImpl.mergeTransitionsTogether(
                            mergedTransition, transition, null);
                } else {
                    // Overlap is not allowed, add them to the mergedNonOverlappingTransition
                    mergedNonOverlappingTransition = transitionImpl.mergeTransitionsTogether(
                            mergedNonOverlappingTransition, transition, null);
                }
            }
        }

        // Make sure that the mergedNonOverlappingTransition set
        // runs after the mergedTransition set is complete
        mergedTransition = transitionImpl.mergeTransitionsInSequence(mergedTransition,
                mergedNonOverlappingTransition, sharedElementTransition);

        // Now set up our cancellation and completion signal on the completely
        // merged transition set
        for (final TransitionInfo transitionInfo : transitionInfos) {
            Object transition = transitionInfo.getTransition();
            if (transition != null) {
                transitionImpl.setListenerForTransitionEnd(
                        transitionInfo.getOperation().getFragment(),
                        mergedTransition,
                        transitionInfo.getSignal(),
                        new Runnable() {
                            @Override
                            public void run() {
                                removeCancellationSignal(transitionInfo.getOperation(),
                                        transitionInfo.getSignal());
                            }
                        });
            }
<<<<<<< HEAD
            // Now actually start the transition
            transitionImpl.beginDelayedTransition(getContainer(), mergedTransition);
=======
        }
        // First, hide all of the entering views so they're in
        // the correct initial state
        FragmentTransition.setViewVisibility(enteringViews, View.INVISIBLE);
        // Now actually start the transition
        transitionImpl.beginDelayedTransition(getContainer(), mergedTransition);
        // Then, show all of the entering views, putting them into
        // the correct final state
        FragmentTransition.setViewVisibility(enteringViews, View.VISIBLE);
    }

    /**
     * Gets the Views in the hierarchy affected by entering and exiting transitions.
     *
     * @param transitioningViews This View will be added to transitioningViews if it is VISIBLE and
     *                           a normal View or a ViewGroup with
     *                           {@link android.view.ViewGroup#isTransitionGroup()} true.
     * @param view               The base of the view hierarchy to look in.
     */
    void captureTransitioningViews(ArrayList<View> transitioningViews, View view) {
        if (view instanceof ViewGroup) {
            ViewGroup viewGroup = (ViewGroup) view;
            if (ViewGroupCompat.isTransitionGroup(viewGroup)) {
                transitioningViews.add(viewGroup);
            } else {
                int count = viewGroup.getChildCount();
                for (int i = 0; i < count; i++) {
                    View child = viewGroup.getChildAt(i);
                    if (child.getVisibility() == View.VISIBLE) {
                        captureTransitioningViews(transitioningViews, child);
                    }
                }
            }
        } else {
            transitioningViews.add(view);
>>>>>>> c4d097f4
        }
    }

    /**
     * Finds all views that have transition names in the hierarchy under the given view and
     * stores them in {@code namedViews} map with the name as the key.
     */
    void findNamedViews(Map<String, View> namedViews, @NonNull View view) {
        String transitionName = ViewCompat.getTransitionName(view);
        if (transitionName != null) {
            namedViews.put(transitionName, view);
        }
        if (view instanceof ViewGroup) {
            ViewGroup viewGroup = (ViewGroup) view;
            int count = viewGroup.getChildCount();
            for (int i = 0; i < count; i++) {
                View child = viewGroup.getChildAt(i);
                if (child.getVisibility() == View.VISIBLE) {
                    findNamedViews(namedViews, child);
                }
            }
        }
    }

    @SuppressWarnings("WeakerAccess") /* synthetic access */
    void applyContainerChanges(@NonNull Operation operation) {
        View view = operation.getFragment().mView;
        if (operation.getType() == Operation.Type.ADD) {
            view.setVisibility(View.VISIBLE);
        } else {
            getContainer().removeView(view);
        }
    }

    private static class AnimationInfo {
        @NonNull
        private final Operation mOperation;
        @NonNull
        private final CancellationSignal mSignal;

        AnimationInfo(@NonNull Operation operation, @NonNull CancellationSignal signal) {
            mOperation = operation;
            mSignal = signal;
        }

        @NonNull
        Operation getOperation() {
            return mOperation;
        }

        @NonNull
        CancellationSignal getSignal() {
            return mSignal;
        }
    }

    private static class TransitionInfo {
        @NonNull
        private final Operation mOperation;
        @NonNull
        private final CancellationSignal mSignal;
        @Nullable
        private final Object mTransition;
        private final boolean mOverlapAllowed;
        @Nullable
        private final Object mSharedElementTransition;

        TransitionInfo(@NonNull Operation operation,
                @NonNull CancellationSignal signal, boolean isPop,
                boolean providesSharedElementTransition) {
            mOperation = operation;
            mSignal = signal;
            if (operation.getType() == Operation.Type.ADD) {
                mTransition = isPop
                        ? operation.getFragment().getReenterTransition()
                        : operation.getFragment().getEnterTransition();
                // Entering transitions can choose to run after all exit
                // transitions complete, rather than overlapping with them
                mOverlapAllowed = isPop
                        ? operation.getFragment().getAllowEnterTransitionOverlap()
                        : operation.getFragment().getAllowReturnTransitionOverlap();
            } else {
                mTransition = isPop
                        ? operation.getFragment().getReturnTransition()
                        : operation.getFragment().getExitTransition();
                // Removing Fragments always overlap other transitions
                mOverlapAllowed = true;
            }
            if (providesSharedElementTransition) {
                if (isPop) {
                    mSharedElementTransition =
                            operation.getFragment().getSharedElementReturnTransition();
                } else {
                    mSharedElementTransition =
                            operation.getFragment().getSharedElementEnterTransition();
                }
            } else {
                mSharedElementTransition = null;
            }
        }

        @NonNull
        Operation getOperation() {
            return mOperation;
        }

        @NonNull
        CancellationSignal getSignal() {
            return mSignal;
        }

        @Nullable
        Object getTransition() {
            return mTransition;
        }

        boolean isOverlapAllowed() {
            return mOverlapAllowed;
        }

        public boolean hasSharedElementTransition() {
            return mSharedElementTransition != null;
        }

        @Nullable
        public Object getSharedElementTransition() {
            return mSharedElementTransition;
        }

        @Nullable
        FragmentTransitionImpl getHandlingImpl() {
            FragmentTransitionImpl transitionImpl = getHandlingImpl(mTransition);
            FragmentTransitionImpl sharedElementTransitionImpl =
                    getHandlingImpl(mSharedElementTransition);
            if (transitionImpl != null && sharedElementTransitionImpl != null
                    && transitionImpl != sharedElementTransitionImpl) {
                throw new IllegalArgumentException("Mixing framework transitions and "
                        + "AndroidX transitions is not allowed. Fragment "
                        + mOperation.getFragment() + " returned Transition "
                        + mTransition + " which uses a different Transition "
                        + " type than its shared element transition "
                        + mSharedElementTransition);
            }
            return transitionImpl != null ? transitionImpl : sharedElementTransitionImpl;
        }

        @Nullable
        private FragmentTransitionImpl getHandlingImpl(Object transition) {
            if (transition == null) {
                return null;
            }
            if (FragmentTransition.PLATFORM_IMPL != null
                    && FragmentTransition.PLATFORM_IMPL.canHandle(transition)) {
                return FragmentTransition.PLATFORM_IMPL;
            }
            if (FragmentTransition.SUPPORT_IMPL != null
                    && FragmentTransition.SUPPORT_IMPL.canHandle(transition)) {
                return FragmentTransition.SUPPORT_IMPL;
            }
            throw new IllegalArgumentException("Transition " + transition + " for fragment "
                    + mOperation.getFragment() + " is not a valid framework Transition or "
                    + "AndroidX Transition");
        }
    }
}<|MERGE_RESOLUTION|>--- conflicted
+++ resolved
@@ -27,11 +27,8 @@
 import androidx.annotation.Nullable;
 import androidx.collection.ArrayMap;
 import androidx.core.os.CancellationSignal;
-<<<<<<< HEAD
-=======
 import androidx.core.view.ViewCompat;
 import androidx.core.view.ViewGroupCompat;
->>>>>>> c4d097f4
 
 import java.util.ArrayList;
 import java.util.HashMap;
@@ -255,21 +252,6 @@
                 removeCancellationSignal(transitionInfo.getOperation(),
                         transitionInfo.getSignal());
             }
-<<<<<<< HEAD
-        } else {
-            // These transitions run together, overlapping one another
-            Object mergedTransition = null;
-            // These transitions run only after all of the other transitions complete
-            Object mergedNonOverlappingTransition = null;
-            // Now iterate through the set of transitions and merge them together
-            for (final TransitionInfo transitionInfo : transitionInfos) {
-                Object transition = transitionInfo.getTransition();
-                if (transition == null) {
-                    // Nothing more to do if the transition is null
-                    removeCancellationSignal(transitionInfo.getOperation(),
-                            transitionInfo.getSignal());
-                } else if (transitionInfo.isOverlapAllowed()) {
-=======
             return;
         }
 
@@ -355,7 +337,6 @@
                 }
                 // Now determine how this transition should be merged together
                 if (transitionInfo.isOverlapAllowed()) {
->>>>>>> c4d097f4
                     // Overlap is allowed, so add them to the mergeTransition set
                     mergedTransition = transitionImpl.mergeTransitionsTogether(
                             mergedTransition, transition, null);
@@ -389,10 +370,6 @@
                             }
                         });
             }
-<<<<<<< HEAD
-            // Now actually start the transition
-            transitionImpl.beginDelayedTransition(getContainer(), mergedTransition);
-=======
         }
         // First, hide all of the entering views so they're in
         // the correct initial state
@@ -428,7 +405,6 @@
             }
         } else {
             transitioningViews.add(view);
->>>>>>> c4d097f4
         }
     }
 
