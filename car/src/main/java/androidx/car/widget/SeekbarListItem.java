/*
 * Copyright 2018 The Android Open Source Project
 *
 * Licensed under the Apache License, Version 2.0 (the "License");
 * you may not use this file except in compliance with the License.
 * You may obtain a copy of the License at
 *
 *      http://www.apache.org/licenses/LICENSE-2.0
 *
 * Unless required by applicable law or agreed to in writing, software
 * distributed under the License is distributed on an "AS IS" BASIS,
 * WITHOUT WARRANTIES OR CONDITIONS OF ANY KIND, either express or implied.
 * See the License for the specific language governing permissions and
 * limitations under the License.
 */

package androidx.car.widget;

import static java.lang.annotation.RetentionPolicy.SOURCE;

import android.car.drivingstate.CarUxRestrictions;
import android.content.Context;
import android.graphics.drawable.Drawable;
import android.text.TextUtils;
import android.view.View;
import android.view.ViewGroup;
import android.widget.ImageView;
import android.widget.LinearLayout;
import android.widget.RelativeLayout;
import android.widget.SeekBar;
import android.widget.TextView;

import androidx.annotation.DrawableRes;
import androidx.annotation.IntDef;
import androidx.annotation.Nullable;
import androidx.car.R;
import androidx.car.utils.CarUxRestrictionsUtils;

import java.lang.annotation.Retention;
import java.util.ArrayList;
import java.util.List;

/**
 * Class to build a list item with {@link SeekBar}.
 *
 * <p>An item supports primary action and supplemental action(s).
 *
 * <p>An item visually composes of 3 parts; each part may contain multiple views.
 * <ul>
 *     <li>{@code Primary Action}: represented by an icon of following types.
 *     <ul>
 *         <li>Primary Icon - icon size could be large or small.
 *         <li>No Icon - no icon is shown.
 *         <li>Empty Icon - {@code Seekbar} offsets start space as if there was an icon.
 *     </ul>
 *     <li>{@code Seekbar}: with optional {@code Text}.
 *     <li>{@code Supplemental Action}: presented by an icon of following types; aligned to
 *     the end of item.
 *     <ul>
 *         <li>Supplemental Icon.
 *         <li>Supplemental Empty Icon - {@code Seekbar} offsets end space as if there was an icon.
 *     </ul>
 * </ul>
 *
 * {@code SeekbarListItem} binds data to {@link ViewHolder} based on components selected.
 *
 * <p>When conflicting methods are called (e.g. setting primary action to both primary icon and
 * no icon), the last called method wins.
 */
public class SeekbarListItem extends ListItem<SeekbarListItem.ViewHolder> {

    @Retention(SOURCE)
    @IntDef({
            PRIMARY_ACTION_TYPE_NO_ICON, PRIMARY_ACTION_TYPE_EMPTY_ICON,
            PRIMARY_ACTION_TYPE_SMALL_ICON})
    private @interface PrimaryActionType {}

    private static final int PRIMARY_ACTION_TYPE_NO_ICON = 0;
    private static final int PRIMARY_ACTION_TYPE_EMPTY_ICON = 1;
    private static final int PRIMARY_ACTION_TYPE_SMALL_ICON = 2;

    @Retention(SOURCE)
    @IntDef({SUPPLEMENTAL_ACTION_NO_ACTION, SUPPLEMENTAL_ACTION_SUPPLEMENTAL_ICON,
            SUPPLEMENTAL_ACTION_SUPPLEMENTAL_EMPTY_ICON,
            SUPPLEMENTAL_ACTION_SUPPLEMENTAL_EMPTY_ICON_WITH_DIVIDER})
    private @interface SupplementalActionType {}

    private static final int SUPPLEMENTAL_ACTION_NO_ACTION = 0;
    private static final int SUPPLEMENTAL_ACTION_SUPPLEMENTAL_ICON = 1;
    private static final int SUPPLEMENTAL_ACTION_SUPPLEMENTAL_EMPTY_ICON = 2;
    private static final int SUPPLEMENTAL_ACTION_SUPPLEMENTAL_EMPTY_ICON_WITH_DIVIDER = 3;

    private final Context mContext;

    private final List<ViewBinder<ViewHolder>> mBinders = new ArrayList<>();

    @PrimaryActionType private int mPrimaryActionType = PRIMARY_ACTION_TYPE_NO_ICON;
    private Drawable mPrimaryActionIconDrawable;
    private View.OnClickListener mPrimaryActionIconOnClickListener;

    private String mText;

    private int mProgress;
    private int mMax;
    private SeekBar.OnSeekBarChangeListener mOnSeekBarChangeListener;

    @SupplementalActionType private int mSupplementalActionType = SUPPLEMENTAL_ACTION_NO_ACTION;
    private Drawable mSupplementalIconDrawable;
    private View.OnClickListener mSupplementalIconOnClickListener;
    private boolean mShowSupplementalIconDivider;

    /**
     * Creates a {@link SeekbarListItem.ViewHolder}.
     */
    public static ViewHolder createViewHolder(View itemView) {
        return new ViewHolder(itemView);
    }

<<<<<<< HEAD
    /**
     * Creates a SeekbarListItem.
     *
     * @param context context
     * @param max the upper range of the SeekBar.
     * @param progress the current progress of the specified value.
     * @param listener listener to receive notification of changes to progress level.
     * @param text displays a text on top of the SeekBar.
     */
    public SeekbarListItem(Context context, int max, int progress,
            SeekBar.OnSeekBarChangeListener listener, String text) {
        mContext = context;

        mMax = max;
        mProgress = progress;
        mOnSeekBarChangeListener = listener;
        mText = text;

=======
    public SeekbarListItem(Context context) {
        mContext = context;
>>>>>>> 7b369b79
        markDirty();
    }

    /**
     * Used by {@link ListItemAdapter} to choose layout to inflate for view holder.
     */
    @Override
    public int getViewType() {
        return ListItemAdapter.LIST_ITEM_TYPE_SEEKBAR;
    }

    /**
     * Calculates the layout params for views in {@link ViewHolder}.
     */
    @Override
    protected void resolveDirtyState() {
        mBinders.clear();

        // Create binders that adjust layout params of each view.
        setItemLayoutHeight();
        setPrimaryAction();
        setSeekBarAndText();
        setSupplementalAction();
    }

    /**
     * Hides all views in {@link ViewHolder} then applies ViewBinders to adjust view layout params.
     */
    @Override
    protected void onBind(ViewHolder viewHolder) {
        // Hide all subviews then apply view binders to adjust subviews.
        hideSubViews(viewHolder);
        for (ViewBinder binder : mBinders) {
            binder.bind(viewHolder);
        }
    }

    private void hideSubViews(ViewHolder vh) {
        View[] subviews = new View[] {
                vh.getPrimaryIcon(),
                // SeekBar is always visible.
                vh.getText(),
                vh.getSupplementalIcon(), vh.getSupplementalIconDivider(),
        };
        for (View v : subviews) {
            v.setVisibility(View.GONE);
        }
    }

    private void setItemLayoutHeight() {
        int minHeight = mContext.getResources().getDimensionPixelSize(
                    R.dimen.car_single_line_list_item_height);
        mBinders.add(vh -> {
            vh.itemView.setMinimumHeight(minHeight);
            vh.getContainerLayout().setMinimumHeight(minHeight);

            ViewGroup.LayoutParams layoutParams = vh.itemView.getLayoutParams();
            layoutParams.height = ViewGroup.LayoutParams.WRAP_CONTENT;
            vh.itemView.requestLayout();
        });
    }

    private void setPrimaryAction() {
        setPrimaryActionLayout();
        setPrimaryActionContent();
    }

    private void setSeekBarAndText() {
        setSeekBarAndTextContent();
        setSeekBarAndTextLayout();
    }

    private void setSupplementalAction() {
        setSupplementalActionLayout();
        setSupplementalActionContent();
    }

    private void setPrimaryActionLayout() {
        switch (mPrimaryActionType) {
            case PRIMARY_ACTION_TYPE_NO_ICON:
            case PRIMARY_ACTION_TYPE_EMPTY_ICON:
                // Do nothing.
                break;
            case PRIMARY_ACTION_TYPE_SMALL_ICON:
                int startMargin = mContext.getResources().getDimensionPixelSize(
                        R.dimen.car_keyline_1);
                int iconSize = mContext.getResources().getDimensionPixelSize(
                        R.dimen.car_primary_icon_size);
                mBinders.add(vh -> {
                    RelativeLayout.LayoutParams layoutParams =
                            (RelativeLayout.LayoutParams) vh.getPrimaryIcon().getLayoutParams();
                    // Icon size.
                    layoutParams.height = layoutParams.width = iconSize;
                    // Start margin.
                    layoutParams.addRule(RelativeLayout.ALIGN_PARENT_START);
                    layoutParams.setMarginStart(startMargin);

                    if (!TextUtils.isEmpty(mText)) {
                        // Set icon top margin so that the icon remains in the same position it
                        // would've been in for non-long-text item, namely so that the center
                        // line of icon matches that of line item.
                        int itemHeight = mContext.getResources().getDimensionPixelSize(
                                R.dimen.car_double_line_list_item_height);
                        layoutParams.removeRule(RelativeLayout.CENTER_VERTICAL);
                        layoutParams.topMargin = (itemHeight - iconSize) / 2;
                    } else {
                        layoutParams.addRule(RelativeLayout.CENTER_VERTICAL);
                        layoutParams.topMargin = 0;
                    }

                    vh.getPrimaryIcon().requestLayout();
                });
                break;
            default:
                throw new IllegalStateException("Unknown primary action type.");
        }
    }

    private void setPrimaryActionContent() {
        switch (mPrimaryActionType) {
            case PRIMARY_ACTION_TYPE_NO_ICON:
            case PRIMARY_ACTION_TYPE_EMPTY_ICON:
                // Do nothing.
                break;
            case PRIMARY_ACTION_TYPE_SMALL_ICON:
                mBinders.add(vh -> {
                    vh.getPrimaryIcon().setVisibility(View.VISIBLE);
                    vh.getPrimaryIcon().setImageDrawable(mPrimaryActionIconDrawable);
                    vh.getPrimaryIcon().setOnClickListener(
                            mPrimaryActionIconOnClickListener);
                    vh.getPrimaryIcon().setClickable(
                            mPrimaryActionIconOnClickListener != null);
                });
                break;
            default:
                throw new IllegalStateException("Unknown primary action type.");
        }
    }

    private void setSeekBarAndTextContent() {
        mBinders.add(vh -> {
            vh.getSeekBar().setMax(mMax);
            vh.getSeekBar().setProgress(mProgress);
            vh.getSeekBar().setOnSeekBarChangeListener(mOnSeekBarChangeListener);

            if (!TextUtils.isEmpty(mText)) {
                vh.getText().setVisibility(View.VISIBLE);
                vh.getText().setText(mText);
                vh.getText().setTextAppearance(getTitleTextAppearance());
            }
        });
    }

    private void setSeekBarAndTextLayout() {
        mBinders.add(vh -> {
            // SeekBar is below text with a gap.
            ViewGroup.MarginLayoutParams seekBarLayoutParams =
                    (ViewGroup.MarginLayoutParams) vh.getSeekBar().getLayoutParams();
            seekBarLayoutParams.topMargin = TextUtils.isEmpty(mText)
                    ? 0
                    : mContext.getResources().getDimensionPixelSize(R.dimen.car_padding_1);
            vh.getSeekBar().requestLayout();

            // Set start and end margin of text and seek bar.
            setViewStartMargin(vh.getSeekBarContainer());
            setViewEndMargin(vh.getSeekBarContainer());

            RelativeLayout.LayoutParams containerLayoutParams =
                    (RelativeLayout.LayoutParams) vh.getSeekBarContainer().getLayoutParams();
            containerLayoutParams.addRule(RelativeLayout.CENTER_VERTICAL);
        });
    }

    // Helper method to set start margin of seekbar/text.
    private void setViewStartMargin(View v) {
        int startMarginResId;
        switch (mPrimaryActionType) {
            case PRIMARY_ACTION_TYPE_NO_ICON:
                startMarginResId = R.dimen.car_keyline_1;
                break;
            case PRIMARY_ACTION_TYPE_EMPTY_ICON:
            case PRIMARY_ACTION_TYPE_SMALL_ICON:
                startMarginResId = R.dimen.car_keyline_3;
                break;
            default:
                throw new IllegalStateException("Unknown primary action type.");
        }
        ViewGroup.MarginLayoutParams layoutParams =
                (ViewGroup.MarginLayoutParams) v.getLayoutParams();
        layoutParams.setMarginStart(
                mContext.getResources().getDimensionPixelSize(startMarginResId));
        v.requestLayout();
    }

    // Helper method to set end margin of seekbar/text.
    private void setViewEndMargin(View v) {
        RelativeLayout.LayoutParams layoutParams =
                (RelativeLayout.LayoutParams) v.getLayoutParams();
        int endMargin = 0;
        switch (mSupplementalActionType) {
            case SUPPLEMENTAL_ACTION_NO_ACTION:
                // Aligned to parent end with margin.
                layoutParams.addRule(RelativeLayout.ALIGN_PARENT_END);
                layoutParams.removeRule(RelativeLayout.START_OF);
                layoutParams.setMarginEnd(mContext.getResources().getDimensionPixelSize(
                                      R.dimen.car_keyline_1));
                break;
            case SUPPLEMENTAL_ACTION_SUPPLEMENTAL_ICON:
                // Align to start of divider with padding.
                layoutParams.addRule(RelativeLayout.START_OF, R.id.supplemental_icon_divider);
                layoutParams.removeRule(RelativeLayout.ALIGN_PARENT_END);
                layoutParams.setMarginEnd(mContext.getResources().getDimensionPixelSize(
                                      R.dimen.car_padding_4));
                break;
            case SUPPLEMENTAL_ACTION_SUPPLEMENTAL_EMPTY_ICON_WITH_DIVIDER:
                // Align to parent end with a margin as if the icon and an optional divider were
                // present. We do this by setting

                // Add divider padding to icon, and width of divider.
                endMargin += mContext.getResources().getDimensionPixelSize(
                         R.dimen.car_padding_4);
                endMargin += mContext.getResources().getDimensionPixelSize(
                         R.dimen.car_vertical_line_divider_width);
                // Fall through.
            case SUPPLEMENTAL_ACTION_SUPPLEMENTAL_EMPTY_ICON:
                // Add view padding, width of icon, and icon end margin.
                endMargin += mContext.getResources().getDimensionPixelSize(
                         R.dimen.car_padding_4);
                endMargin += mContext.getResources().getDimensionPixelSize(
                         R.dimen.car_primary_icon_size);
                endMargin += mContext.getResources().getDimensionPixelSize(
                         R.dimen.car_keyline_1);

                layoutParams.addRule(RelativeLayout.ALIGN_PARENT_END);
                layoutParams.removeRule(RelativeLayout.START_OF);
                layoutParams.setMarginEnd(endMargin);
                break;
            default:
                throw new IllegalStateException("Unknown supplemental action type.");
        }
        v.requestLayout();
    }

    private void setSupplementalActionLayout() {
        int keyline1 = mContext.getResources().getDimensionPixelSize(R.dimen.car_keyline_1);
        int padding4 = mContext.getResources().getDimensionPixelSize(R.dimen.car_padding_4);
        mBinders.add(vh -> {
            RelativeLayout.LayoutParams iconLayoutParams =
                    (RelativeLayout.LayoutParams) vh.getSupplementalIcon().getLayoutParams();
            // Align to parent end with margin.
            iconLayoutParams.addRule(RelativeLayout.ALIGN_PARENT_END);
            iconLayoutParams.setMarginEnd(keyline1);
            iconLayoutParams.addRule(RelativeLayout.CENTER_VERTICAL);

            vh.getSupplementalIcon().requestLayout();

            // Divider aligns to the start of supplemental icon with margin.
            RelativeLayout.LayoutParams dividerLayoutParams =
                    (RelativeLayout.LayoutParams) vh.getSupplementalIconDivider()
                            .getLayoutParams();
            dividerLayoutParams.addRule(RelativeLayout.START_OF, R.id.supplemental_icon);
            dividerLayoutParams.setMarginEnd(padding4);
            dividerLayoutParams.addRule(RelativeLayout.CENTER_VERTICAL);

            vh.getSupplementalIconDivider().requestLayout();
        });
    }

    private void setSupplementalActionContent() {
        switch (mSupplementalActionType) {
            case SUPPLEMENTAL_ACTION_NO_ACTION:
            case SUPPLEMENTAL_ACTION_SUPPLEMENTAL_EMPTY_ICON_WITH_DIVIDER:
            case SUPPLEMENTAL_ACTION_SUPPLEMENTAL_EMPTY_ICON:
                break;
            case SUPPLEMENTAL_ACTION_SUPPLEMENTAL_ICON:
                mBinders.add(vh -> {
                    vh.getSupplementalIcon().setVisibility(View.VISIBLE);
                    if (mShowSupplementalIconDivider) {
                        vh.getSupplementalIconDivider().setVisibility(View.VISIBLE);
                    }

                    vh.getSupplementalIcon().setImageDrawable(mSupplementalIconDrawable);

                    vh.getSupplementalIcon().setOnClickListener(
                            mSupplementalIconOnClickListener);
                    vh.getSupplementalIcon().setClickable(
                            mSupplementalIconOnClickListener != null);
                });
                break;
            default:
                throw new IllegalStateException("Unknown supplemental action type.");
        }
    }

    /**
     * Sets {@code Primary Action} to be represented by an icon.
     *
     * @param iconResId the resource identifier of the drawable.
     */
    public void setPrimaryActionIcon(@DrawableRes int iconResId) {
        setPrimaryActionIcon(mContext.getDrawable(iconResId));
    }

    /**
     * Sets {@code Primary Action} to be represented by an icon.
     *
     * @param drawable the Drawable to set, or null to clear the content.
     */
    public void setPrimaryActionIcon(Drawable drawable) {
        mPrimaryActionType = PRIMARY_ACTION_TYPE_SMALL_ICON;
        mPrimaryActionIconDrawable = drawable;
        markDirty();
    }

    /**
     * Sets an {@code OnClickListener} for the icon representing the {@code Primary Action}.
     *
     * @param onClickListener the listener to be set for the primary action icon.
     */
    public void setPrimaryActionIconListener(View.OnClickListener onClickListener) {
        mPrimaryActionIconOnClickListener = onClickListener;
        markDirty();
    }

    /**
     * Sets {@code Primary Action} to be empty icon.
     *
     * {@code Seekbar} would have a start margin as if {@code Primary Action} were set as icon.
     */
    public void setPrimaryActionEmptyIcon() {
        mPrimaryActionType = PRIMARY_ACTION_TYPE_EMPTY_ICON;

        markDirty();
    }

    /**
     * Sets {@code Supplemental Action} to be represented by an {@code Supplemental Icon}.
     */
    public void setSupplementalIcon(@DrawableRes int iconResId,
            boolean showSupplementalIconDivider) {
        setSupplementalIconInfo(mContext.getDrawable(iconResId), showSupplementalIconDivider);
    }

    /**
     * Sets {@code Supplemental Action} to be represented by an {@code Supplemental Icon}.
     */
    public void setSupplementalIcon(Drawable drawable, boolean showSupplementalIconDivider) {
        setSupplementalIconInfo(drawable, showSupplementalIconDivider);
    }

    /**
     * Sets {@code OnClickListener} for a {@code Supplemental Icon}.
     */
    public void setSupplementalIconListener(View.OnClickListener listener) {
        mSupplementalIconOnClickListener = listener;

        markDirty();
    }

    private void setSupplementalIconInfo(Drawable drawable, boolean showSupplementalIconDivider) {
        mSupplementalActionType = SUPPLEMENTAL_ACTION_SUPPLEMENTAL_ICON;

        mSupplementalIconDrawable = drawable;
        mShowSupplementalIconDivider = showSupplementalIconDivider;

        markDirty();
    }

    /**
     * Sets {@code Supplemental Action} to be represented by an {@code Supplemental Icon}.
     *
     * @deprecated use either {@link #setSupplementalIcon(Drawable, boolean)} or
     * {@link #setSupplementalIcon(int, boolean)} and
     * {@link #setSupplementalIconListener(android.view.View.OnClickListener)}.
     */
    @Deprecated
    public void setSupplementalIcon(Drawable drawable, boolean showSupplementalIconDivider,
            @Nullable  View.OnClickListener listener) {
        mSupplementalActionType = SUPPLEMENTAL_ACTION_SUPPLEMENTAL_ICON;

        mSupplementalIconDrawable = drawable;
        mShowSupplementalIconDivider = showSupplementalIconDivider;
        mSupplementalIconOnClickListener = listener;

        markDirty();
    }

    /**
     * Sets {@code Supplemental Action} to be empty icon.
     *
     * {@code Seekbar} would have an end margin as if {@code Supplemental Action} were set.
     */
    public void setSupplementalEmptyIcon(boolean seekbarOffsetDividerWidth) {
        mSupplementalActionType = seekbarOffsetDividerWidth
                ? SUPPLEMENTAL_ACTION_SUPPLEMENTAL_EMPTY_ICON_WITH_DIVIDER
                : SUPPLEMENTAL_ACTION_SUPPLEMENTAL_EMPTY_ICON;
        markDirty();
    }

    /**
     * Holds views of SeekbarListItem.
     */
    public static class ViewHolder extends ListItem.ViewHolder {

        private RelativeLayout mContainerLayout;

        private ImageView mPrimaryIcon;

        private LinearLayout mSeekBarContainer;
        private TextView mText;
        private SeekBar mSeekBar;

        private View mSupplementalIconDivider;
        private ImageView mSupplementalIcon;

        public ViewHolder(View itemView) {
            super(itemView);

            mContainerLayout = itemView.findViewById(R.id.container);

            mPrimaryIcon = itemView.findViewById(R.id.primary_icon);

            mSeekBarContainer = itemView.findViewById(R.id.seek_bar_container);
            mText = itemView.findViewById(R.id.text);
            mSeekBar = itemView.findViewById(R.id.seek_bar);

            mSupplementalIcon = itemView.findViewById(R.id.supplemental_icon);
            mSupplementalIconDivider = itemView.findViewById(R.id.supplemental_icon_divider);

            int minTouchSize = itemView.getContext().getResources()
                    .getDimensionPixelSize(R.dimen.car_touch_target_size);

            MinTouchTargetHelper.ensureThat(mSupplementalIcon)
                    .hasMinTouchSize(minTouchSize);
        }

        @Override
        protected void complyWithUxRestrictions(CarUxRestrictions restrictions) {
            CarUxRestrictionsUtils.comply(itemView.getContext(), restrictions, getText());
        }

        public RelativeLayout getContainerLayout() {
            return mContainerLayout;
        }

        public ImageView getPrimaryIcon() {
            return mPrimaryIcon;
        }

        public LinearLayout getSeekBarContainer() {
            return mSeekBarContainer;
        }

        public TextView getText() {
            return mText;
        }

        public SeekBar getSeekBar() {
            return mSeekBar;
        }

        public ImageView getSupplementalIcon() {
            return mSupplementalIcon;
        }

        public View getSupplementalIconDivider() {
            return mSupplementalIconDivider;
        }
    }
}<|MERGE_RESOLUTION|>--- conflicted
+++ resolved
@@ -116,29 +116,8 @@
         return new ViewHolder(itemView);
     }
 
-<<<<<<< HEAD
-    /**
-     * Creates a SeekbarListItem.
-     *
-     * @param context context
-     * @param max the upper range of the SeekBar.
-     * @param progress the current progress of the specified value.
-     * @param listener listener to receive notification of changes to progress level.
-     * @param text displays a text on top of the SeekBar.
-     */
-    public SeekbarListItem(Context context, int max, int progress,
-            SeekBar.OnSeekBarChangeListener listener, String text) {
-        mContext = context;
-
-        mMax = max;
-        mProgress = progress;
-        mOnSeekBarChangeListener = listener;
-        mText = text;
-
-=======
     public SeekbarListItem(Context context) {
         mContext = context;
->>>>>>> 7b369b79
         markDirty();
     }
 
