--- conflicted
+++ resolved
@@ -23,12 +23,7 @@
     implementation(project(":transition"))
     implementation(project(":recyclerview"))
     implementation(project(":appcompat"))
-<<<<<<< HEAD
-    implementation(project(":contentpaging"))
-=======
     implementation(project(":contentpager"))
-    implementation(project(":cardview"))
->>>>>>> 4b412bea
 }
 
 android {
