--- conflicted
+++ resolved
@@ -447,8 +447,6 @@
     }
 
     @Test
-<<<<<<< HEAD
-=======
     fun testLaunchUnregistered() {
         val contract = StartActivityForResult()
         val activityResult = registry.register("key", contract) { }
@@ -467,7 +465,6 @@
     }
 
     @Test
->>>>>>> 5d42ef8c
     fun testSavePendingOnRestore() {
         var code = 0
         val noDispatchRegistry = object : ActivityResultRegistry() {
