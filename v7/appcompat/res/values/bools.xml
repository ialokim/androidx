<?xml version="1.0" encoding="utf-8"?>
<!-- Copyright (C) 2012 The Android Open Source Project

     Licensed under the Apache License, Version 2.0 (the "License");
     you may not use this file except in compliance with the License.
     You may obtain a copy of the License at

          http://www.apache.org/licenses/LICENSE-2.0

     Unless required by applicable law or agreed to in writing, software
     distributed under the License is distributed on an "AS IS" BASIS,
     WITHOUT WARRANTIES OR CONDITIONS OF ANY KIND, either express or implied.
     See the License for the specific language governing permissions and
     limitations under the License.
-->

<resources>

    <bool name="abc_action_bar_embed_tabs">true</bool>

    <bool name="abc_config_showMenuShortcutsWhenKeyboardPresent">false</bool>
<<<<<<< HEAD
=======

    <!-- Whether to allow vertically stacked button bars. This is enabled for
         all < v13 devices. -->
    <bool name="abc_allow_stacked_button_bar">true</bool>
>>>>>>> 8dd63252
</resources><|MERGE_RESOLUTION|>--- conflicted
+++ resolved
@@ -19,11 +19,8 @@
     <bool name="abc_action_bar_embed_tabs">true</bool>
 
     <bool name="abc_config_showMenuShortcutsWhenKeyboardPresent">false</bool>
-<<<<<<< HEAD
-=======
 
     <!-- Whether to allow vertically stacked button bars. This is enabled for
          all < v13 devices. -->
     <bool name="abc_allow_stacked_button_bar">true</bool>
->>>>>>> 8dd63252
 </resources>