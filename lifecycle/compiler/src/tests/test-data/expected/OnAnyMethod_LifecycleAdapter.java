--- conflicted
+++ resolved
@@ -19,19 +19,12 @@
 import android.arch.lifecycle.GeneratedAdapter;
 import android.arch.lifecycle.Lifecycle;
 import android.arch.lifecycle.LifecycleOwner;
-<<<<<<< HEAD
-=======
 import android.arch.lifecycle.MethodCallsLogger;
->>>>>>> b6838fd2
 import java.lang.Override;
 import javax.annotation.Generated;
 
 @Generated("android.arch.lifecycle.LifecycleProcessor")
-<<<<<<< HEAD
-public class OnAnyMethod_LifecycleAdapter implements GenericLifecycleObserver {
-=======
 public class OnAnyMethod_LifecycleAdapter implements GeneratedAdapter {
->>>>>>> b6838fd2
   final OnAnyMethod mReceiver;
 
   OnAnyMethod_LifecycleAdapter(OnAnyMethod receiver) {
@@ -57,10 +50,5 @@
       }
       return;
     }
-<<<<<<< HEAD
-    mReceiver.any(owner);
-    mReceiver.any(owner,event);
-=======
->>>>>>> b6838fd2
   }
 }