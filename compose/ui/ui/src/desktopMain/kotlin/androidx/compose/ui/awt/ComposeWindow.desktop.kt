/*
 * Copyright 2021 The Android Open Source Project
 *
 * Licensed under the Apache License, Version 2.0 (the "License");
 * you may not use this file except in compliance with the License.
 * You may obtain a copy of the License at
 *
 *      http://www.apache.org/licenses/LICENSE-2.0
 *
 * Unless required by applicable law or agreed to in writing, software
 * distributed under the License is distributed on an "AS IS" BASIS,
 * WITHOUT WARRANTIES OR CONDITIONS OF ANY KIND, either express or implied.
 * See the License for the specific language governing permissions and
 * limitations under the License.
 */
package androidx.compose.ui.awt

import androidx.compose.runtime.Composable
import androidx.compose.runtime.CompositionLocalContext
import androidx.compose.ui.ExperimentalComposeUiApi
import androidx.compose.ui.input.key.KeyEvent
import androidx.compose.ui.window.FrameWindowScope
import androidx.compose.ui.window.UndecoratedWindowResizer
import androidx.compose.ui.window.WindowExceptionHandler
import androidx.compose.ui.window.WindowPlacement
import org.jetbrains.skiko.GraphicsApi
import org.jetbrains.skiko.hostOs
import org.jetbrains.skiko.OS
import java.awt.Color
import java.awt.Component
import java.awt.GraphicsConfiguration
import java.awt.event.MouseListener
import java.awt.event.MouseMotionListener
import java.awt.event.MouseWheelListener
import javax.swing.JFrame

/**
 * ComposeWindow is a window for building UI using Compose for Desktop.
 * ComposeWindow inherits javax.swing.JFrame.
 *
 * @param graphicsConfiguration the GraphicsConfiguration that is used to construct the new window.
 * If null, the system default GraphicsConfiguration is assumed.
 */
<<<<<<< HEAD
class ComposeWindow : JFrame() {
    private val delegate = ComposeWindowDelegate(this, ::isUndecorated)
=======
class ComposeWindow(
    graphicsConfiguration: GraphicsConfiguration? = null
) : JFrame(graphicsConfiguration) {
    private val delegate = ComposeWindowDelegate(this)
>>>>>>> b22a3247
    internal val layer get() = delegate.layer

    init {
        contentPane.add(delegate.pane)
    }

    override fun add(component: Component) = delegate.add(component)

    override fun remove(component: Component) = delegate.remove(component)

    // TODO(CL) non-experimental new API. we can't remove it when we merge it into AOSP, we can just deprecate it.
    /**
     * Top-level composition locals, which will be provided for the Composable content, which is set by [setContent].
     *
     * `null` if no composition locals should be provided.
     */
    var compositionLocalContext: CompositionLocalContext? by delegate::compositionLocalContext

    /**
     * Handler to catch uncaught exceptions during rendering frames, handling events, or processing background Compose operations.
     */
    @ExperimentalComposeUiApi
    var exceptionHandler: WindowExceptionHandler? by layer::exceptionHandler

    /**
     * Composes the given composable into the ComposeWindow.
     *
     * @param content Composable content of the ComposeWindow.
     */
    @OptIn(ExperimentalComposeUiApi::class)
    fun setContent(
        content: @Composable FrameWindowScope.() -> Unit
    ) = setContent(
        onPreviewKeyEvent = { false },
        onKeyEvent = { false },
        content = content
    )

    /**
     * Composes the given composable into the ComposeWindow.
     *
     * @param onPreviewKeyEvent This callback is invoked when the user interacts with the hardware
     * keyboard. It gives ancestors of a focused component the chance to intercept a [KeyEvent].
     * Return true to stop propagation of this event. If you return false, the key event will be
     * sent to this [onPreviewKeyEvent]'s child. If none of the children consume the event,
     * it will be sent back up to the root using the onKeyEvent callback.
     * @param onKeyEvent This callback is invoked when the user interacts with the hardware
     * keyboard. While implementing this callback, return true to stop propagation of this event.
     * If you return false, the key event will be sent to this [onKeyEvent]'s parent.
     * @param content Composable content of the ComposeWindow.
     */
    @ExperimentalComposeUiApi
    fun setContent(
        onPreviewKeyEvent: (KeyEvent) -> Boolean = { false },
        onKeyEvent: (KeyEvent) -> Boolean = { false },
        content: @Composable FrameWindowScope.() -> Unit
    ) {
        val scope = object : FrameWindowScope {
            override val window: ComposeWindow get() = this@ComposeWindow
        }
        delegate.setContent(
            onPreviewKeyEvent,
            onKeyEvent
        ) {
            scope.content()
        }
    }

    override fun dispose() {
        delegate.dispose()
        super.dispose()
    }

    override fun setUndecorated(value: Boolean) {
        super.setUndecorated(value)
        delegate.undecoratedWindowResizer.enabled = isUndecorated && isResizable
    }

    override fun setResizable(value: Boolean) {
        super.setResizable(value)
        delegate.undecoratedWindowResizer.enabled = isUndecorated && isResizable
    }

    /**
     * `true` if background of the window is transparent, `false` otherwise
     * Transparency should be set only if window is not showing and `isUndecorated` is set to
     * `true`, otherwise AWT will throw an exception.
     */
    var isTransparent: Boolean by delegate::isTransparent

    var placement: WindowPlacement
        get() = when {
            isFullscreen -> WindowPlacement.Fullscreen
            isMaximized -> WindowPlacement.Maximized
            else -> WindowPlacement.Floating
        }
        set(value) {
            when (value) {
                WindowPlacement.Fullscreen -> {
                    isFullscreen = true
                }
                WindowPlacement.Maximized -> {
                    isMaximized = true
                }
                WindowPlacement.Floating -> {
                    isFullscreen = false
                    isMaximized = false
                }
            }
        }

    /**
     * `true` if the window is in fullscreen mode, `false` otherwise
     */
    private var isFullscreen: Boolean
        get() = layer.component.fullscreen
        set(value) {
            layer.component.fullscreen = value
        }

    /**
     * `true` if the window is maximized to fill all available screen space, `false` otherwise
     */
    private var isMaximized: Boolean
        get() = extendedState and MAXIMIZED_BOTH != 0
        set(value) {
            extendedState = if (value) {
                extendedState or MAXIMIZED_BOTH
            } else {
                extendedState and MAXIMIZED_BOTH.inv()
            }
        }

    /**
     * `true` if the window is minimized to the taskbar, `false` otherwise
     */
    var isMinimized: Boolean
        get() = extendedState and ICONIFIED != 0
        set(value) {
            extendedState = if (value) {
                extendedState or ICONIFIED
            } else {
                extendedState and ICONIFIED.inv()
            }
        }

    /**
     * Registers a task to run when the rendering API changes.
     */
    fun onRenderApiChanged(action: () -> Unit) {
        delegate.onRenderApiChanged(action)
    }

    /**
     * Retrieve underlying platform-specific operating system handle for the root window where
     * ComposeWindow is rendered. Currently returns HWND on Windows, Window on X11 and NSWindow
     * on macOS.
     */
    val windowHandle: Long get() = delegate.windowHandle

    /**
     * Returns low-level rendering API used for rendering in this ComposeWindow. API is
     * automatically selected based on operating system, graphical hardware and `SKIKO_RENDER_API`
     * environment variable.
     */
    val renderApi: GraphicsApi get() = delegate.renderApi

    // We need overridden listeners because we mix Swing and AWT components in the
    // org.jetbrains.skiko.SkiaLayer, they don't work well together.
    // TODO(demin): is it possible to fix that without overriding?

    override fun addMouseListener(listener: MouseListener) =
        delegate.addMouseListener(listener)

    override fun removeMouseListener(listener: MouseListener) =
        delegate.removeMouseListener(listener)

    override fun addMouseMotionListener(listener: MouseMotionListener) =
        delegate.addMouseMotionListener(listener)

    override fun removeMouseMotionListener(listener: MouseMotionListener) =
        delegate.removeMouseMotionListener(listener)

    override fun addMouseWheelListener(listener: MouseWheelListener) =
        delegate.addMouseWheelListener(listener)

    override fun removeMouseWheelListener(listener: MouseWheelListener) =
        delegate.removeMouseWheelListener(listener)
}<|MERGE_RESOLUTION|>--- conflicted
+++ resolved
@@ -41,15 +41,10 @@
  * @param graphicsConfiguration the GraphicsConfiguration that is used to construct the new window.
  * If null, the system default GraphicsConfiguration is assumed.
  */
-<<<<<<< HEAD
-class ComposeWindow : JFrame() {
-    private val delegate = ComposeWindowDelegate(this, ::isUndecorated)
-=======
 class ComposeWindow(
     graphicsConfiguration: GraphicsConfiguration? = null
 ) : JFrame(graphicsConfiguration) {
-    private val delegate = ComposeWindowDelegate(this)
->>>>>>> b22a3247
+    private val delegate = ComposeWindowDelegate(this, ::isUndecorated)
     internal val layer get() = delegate.layer
 
     init {
