/*
 * Copyright 2020 The Android Open Source Project
 *
 * Licensed under the Apache License, Version 2.0 (the "License");
 * you may not use this file except in compliance with the License.
 * You may obtain a copy of the License at
 *
 *      http://www.apache.org/licenses/LICENSE-2.0
 *
 * Unless required by applicable law or agreed to in writing, software
 * distributed under the License is distributed on an "AS IS" BASIS,
 * WITHOUT WARRANTIES OR CONDITIONS OF ANY KIND, either express or implied.
 * See the License for the specific language governing permissions and
 * limitations under the License.
 */

@file:Suppress("DEPRECATION")

package androidx.compose.ui.platform

import androidx.compose.runtime.getValue
import androidx.compose.runtime.mutableStateOf
import androidx.compose.runtime.setValue
import androidx.compose.ui.DefaultPointerButtons
import androidx.compose.ui.ExperimentalComposeUiApi
import androidx.compose.ui.InternalComposeUiApi
import androidx.compose.ui.PrimaryPressedPointerButtons
import androidx.compose.ui.autofill.Autofill
import androidx.compose.ui.autofill.AutofillTree
import androidx.compose.ui.focus.FocusDirection
import androidx.compose.ui.focus.FocusDirection.Companion.In
import androidx.compose.ui.focus.FocusDirection.Companion.Next
import androidx.compose.ui.focus.FocusDirection.Companion.Out
import androidx.compose.ui.focus.FocusDirection.Companion.Previous
import androidx.compose.ui.focus.FocusManager
import androidx.compose.ui.focus.FocusManagerImpl
import androidx.compose.ui.geometry.Offset
import androidx.compose.ui.graphics.Canvas
import androidx.compose.ui.graphics.asComposeCanvas
import androidx.compose.ui.input.InputModeManager
import androidx.compose.ui.input.InputModeManagerImpl
import androidx.compose.ui.input.InputMode.Companion.Keyboard
import androidx.compose.ui.input.key.Key.Companion.Back
import androidx.compose.ui.input.key.Key.Companion.DirectionCenter
import androidx.compose.ui.input.key.Key.Companion.Tab
import androidx.compose.ui.input.key.KeyEvent
import androidx.compose.ui.input.key.KeyEventType.Companion.KeyDown
import androidx.compose.ui.input.key.KeyInputModifier
import androidx.compose.ui.input.key.isShiftPressed
import androidx.compose.ui.input.key.key
import androidx.compose.ui.input.key.type
import androidx.compose.ui.input.pointer.PointerEventType
import androidx.compose.ui.input.pointer.PointerIcon
import androidx.compose.ui.input.pointer.PointerIconService
import androidx.compose.ui.input.pointer.PointerInputEvent
import androidx.compose.ui.input.pointer.PointerInputEventProcessor
import androidx.compose.ui.input.pointer.PositionCalculator
import androidx.compose.ui.input.pointer.ProcessResult
import androidx.compose.ui.input.pointer.TestPointerInputEventData
import androidx.compose.ui.layout.RootMeasurePolicy
import androidx.compose.ui.node.InternalCoreApi
import androidx.compose.ui.node.LayoutNode
import androidx.compose.ui.node.LayoutNodeDrawScope
import androidx.compose.ui.node.MeasureAndLayoutDelegate
import androidx.compose.ui.node.Owner
import androidx.compose.ui.node.OwnerSnapshotObserver
import androidx.compose.ui.node.RootForTest
import androidx.compose.ui.semantics.SemanticsModifierCore
import androidx.compose.ui.semantics.SemanticsOwner
import androidx.compose.ui.text.input.TextInputService
import androidx.compose.ui.text.platform.FontLoader
import androidx.compose.ui.unit.Constraints
import androidx.compose.ui.unit.Density
import androidx.compose.ui.unit.IntSize
import androidx.compose.ui.unit.IntOffset
import androidx.compose.ui.unit.IntRect
import androidx.compose.ui.unit.LayoutDirection
import androidx.compose.ui.unit.round

private typealias Command = () -> Unit

@OptIn(
    ExperimentalComposeUiApi::class,
    InternalCoreApi::class,
    InternalComposeUiApi::class
)
internal class SkiaBasedOwner(
    private val platformInputService: PlatformInput,
    private val component: PlatformComponent,
    override val windowInfo: WindowInfo,
    density: Density = Density(1f, 1f),
    bounds: IntRect = IntRect.Zero,
    val isFocusable: Boolean = true,
    val onDismissRequest: (() -> Unit)? = null,
    private val onPreviewKeyEvent: (KeyEvent) -> Boolean = { false },
    private val onKeyEvent: (KeyEvent) -> Boolean = { false },
) : Owner, RootForTest, SkiaRootForTest, PositionCalculator {

    internal fun isHovered(point: Offset): Boolean {
        val intOffset = IntOffset(point.x.toInt(), point.y.toInt())
        return bounds.contains(intOffset)
    }

    internal var accessibilityController: AccessibilityController? = null

    var bounds by mutableStateOf(bounds)

    override var density by mutableStateOf(density)

    // TODO(demin): support RTL
    override val layoutDirection: LayoutDirection = LayoutDirection.Ltr

    override val sharedDrawScope = LayoutNodeDrawScope()

    private val semanticsModifier = SemanticsModifierCore(
        id = SemanticsModifierCore.generateSemanticsId(),
        mergeDescendants = false,
        clearAndSetSemantics = false,
        properties = {}
    )

    private val _focusManager: FocusManagerImpl = FocusManagerImpl().apply {
        // TODO(demin): support RTL [onRtlPropertiesChanged]
        layoutDirection = LayoutDirection.Ltr
    }
    override val focusManager: FocusManager
        get() = _focusManager

    // TODO: Set the input mode. For now we don't support touch mode, (always in Key mode).
    private val _inputModeManager = InputModeManagerImpl(
        initialInputMode = Keyboard,
        onRequestInputModeChange = {
            // TODO: Change the input mode programmatically. For now we just return true if the
            //  requested input mode is Keyboard mode.
            it == Keyboard
        }
    )
    override val inputModeManager: InputModeManager
        get() = _inputModeManager

    // TODO(b/177931787) : Consider creating a KeyInputManager like we have for FocusManager so
    //  that this common logic can be used by all owners.
    private val keyInputModifier: KeyInputModifier = KeyInputModifier(
        onKeyEvent = {
            val focusDirection = getFocusDirection(it)
            if (focusDirection == null || it.type != KeyDown) return@KeyInputModifier false

            // Consume the key event if we moved focus.
            focusManager.moveFocus(focusDirection)
        },
        onPreviewKeyEvent = null
    )

    var constraints: Constraints = Constraints()

    override val root = LayoutNode().also {
        it.measurePolicy = RootMeasurePolicy
        it.modifier = semanticsModifier
            .then(_focusManager.modifier)
            .then(keyInputModifier)
            .then(
                KeyInputModifier(
                    onKeyEvent = onKeyEvent,
                    onPreviewKeyEvent = onPreviewKeyEvent
                )
            )
    }

    override val rootForTest = this

    override val snapshotObserver = OwnerSnapshotObserver { command ->
        onDispatchCommand?.invoke(command)
    }
    private val pointerInputEventProcessor = PointerInputEventProcessor(root)
    private val measureAndLayoutDelegate = MeasureAndLayoutDelegate(root)

    init {
        snapshotObserver.startObserving()
        root.attach(this)
        _focusManager.takeFocus()
    }

    fun dispose() {
        snapshotObserver.stopObserving()
        // we don't need to call root.detach() because root will be garbage collected
    }

    override val textInputService = TextInputService(platformInputService)

    override val fontLoader = FontLoader()

    override val hapticFeedBack = DefaultHapticFeedback()

    override val clipboardManager = PlatformClipboardManager()

    override val accessibilityManager = DefaultAccessibilityManager()

    override val textToolbar = DefaultTextToolbar()

    override val semanticsOwner: SemanticsOwner = SemanticsOwner(root)

    override val autofillTree = AutofillTree()

    override val autofill: Autofill? get() = null

    override val viewConfiguration: ViewConfiguration = DefaultViewConfiguration(density)

    override fun sendKeyEvent(keyEvent: KeyEvent): Boolean =
        sendKeyEvent(platformInputService, keyInputModifier, keyEvent)

    override var showLayoutBounds = false

    override fun requestFocus() = true

    override fun onAttach(node: LayoutNode) = Unit

    override fun onDetach(node: LayoutNode) {
        measureAndLayoutDelegate.onNodeDetached(node)
        snapshotObserver.clear(node)
        needClearObservations = true
    }

    override val measureIteration: Long get() = measureAndLayoutDelegate.measureIteration

    private var needLayout = true
    private var needDraw = true

    val needRender get() = needLayout || needDraw
    var onNeedRender: (() -> Unit)? = null
    var onDispatchCommand: ((Command) -> Unit)? = null

    fun render(canvas: org.jetbrains.skia.Canvas) {
        needLayout = false
        measureAndLayout()
        needDraw = false
        draw(canvas)
        clearInvalidObservations()
    }

    private var needClearObservations = false

    private fun clearInvalidObservations() {
        if (needClearObservations) {
            snapshotObserver.clearInvalidObservations()
            needClearObservations = false
        }
    }

    private fun requestLayout() {
        needLayout = true
        needDraw = true
        onNeedRender?.invoke()
    }

    private fun requestDraw() {
        needDraw = true
        onNeedRender?.invoke()
    }

    var contentSize = IntSize.Zero
        private set

    override fun measureAndLayout(sendPointerUpdate: Boolean) {
        measureAndLayoutDelegate.updateRootConstraints(constraints)
        if (
            measureAndLayoutDelegate.measureAndLayout(
                scheduleSyntheticEvents.takeIf { sendPointerUpdate }
            )
        ) {
            requestDraw()
        }
        measureAndLayoutDelegate.dispatchOnPositionedCallbacks()

        // Don't use mainOwner.root.width here, as it strictly coerced by [constraints]
        contentSize = IntSize(
            root.children.maxOfOrNull { it.outerLayoutNodeWrapper.measuredWidth } ?: 0,
            root.children.maxOfOrNull { it.outerLayoutNodeWrapper.measuredHeight } ?: 0,
        )
    }

    override fun forceMeasureTheSubtree(layoutNode: LayoutNode) {
        measureAndLayoutDelegate.forceMeasureTheSubtree(layoutNode)
    }

    override fun onRequestMeasure(layoutNode: LayoutNode) {
        if (measureAndLayoutDelegate.requestRemeasure(layoutNode)) {
            requestLayout()
        }
    }

    override fun onRequestRelayout(layoutNode: LayoutNode) {
        if (measureAndLayoutDelegate.requestRelayout(layoutNode)) {
            requestLayout()
        }
    }

    override fun createLayer(
        drawBlock: (Canvas) -> Unit,
        invalidateParentLayer: () -> Unit
    ) = SkiaLayer(
        density,
        invalidateParentLayer = {
            invalidateParentLayer()
            requestDraw()
        },
        drawBlock = drawBlock,
        onDestroy = { needClearObservations = true }
    )

    override fun onSemanticsChange() {
        accessibilityController?.onSemanticsChange()
    }

    override fun onLayoutChange(layoutNode: LayoutNode) {
        accessibilityController?.onLayoutChange(layoutNode)
    }

    override fun getFocusDirection(keyEvent: KeyEvent): FocusDirection? {
        return when (keyEvent.key) {
            Tab -> if (keyEvent.isShiftPressed) Previous else Next
            DirectionCenter -> In
            Back -> Out
            else -> null
        }
    }

    override fun calculatePositionInWindow(localPosition: Offset): Offset = localPosition

    override fun calculateLocalPosition(positionInWindow: Offset): Offset = positionInWindow

    override fun localToScreen(localPosition: Offset): Offset = localPosition

    override fun screenToLocal(positionOnScreen: Offset): Offset = positionOnScreen

    fun draw(canvas: org.jetbrains.skia.Canvas) {
        root.draw(canvas.asComposeCanvas())
    }

<<<<<<< HEAD
    private var desiredPointerIcon: PointerIcon? = null

    private var needSendSyntheticEvents = false
    private var lastPointerEvent: PointerInputEvent? = null

    private val scheduleSyntheticEvents: () -> Unit = {
        // we can't send event synchronously, as we can have call of `measureAndLayout`
        // inside the event handler. So we can have a situation when we call event handler inside
        // event handler. And that can lead to unpredictable behaviour.
        // Nature of synthetic events doesn't require that they should be fired
        // synchronously on layout change.
        needSendSyntheticEvents = true
        onNeedRender?.invoke()
    }

    // TODO(demin) should we repeat all events, or only which are make sense?
    //  For example, touch Move after touch Release doesn't make sense,
    //  and an application can handle it in a wrong way
    //  Desktop doesn't support touch at the moment, but when it will, we should resolve this.
    private fun sendSyntheticEvents() {
        if (needSendSyntheticEvents) {
            needSendSyntheticEvents = false
            val lastPointerEvent = lastPointerEvent
            if (lastPointerEvent != null) {
                doProcessPointerInput(
                    PointerInputEvent(
                        PointerEventType.Move,
                        lastPointerEvent.uptime,
                        lastPointerEvent.pointers,
                        lastPointerEvent.mouseEvent
                    )
                )
            }
        }
    }
=======
    private val scheduleSyntheticEvents = component::scheduleSyntheticMoveEvent
>>>>>>> e2a3108b

    internal fun processPointerInput(event: PointerInputEvent, isInBounds: Boolean = true): ProcessResult {
        measureAndLayout()
<<<<<<< HEAD
        sendSyntheticEvents()
        desiredPointerIcon = null
        lastPointerEvent = event
        return doProcessPointerInput(event)
    }

    private fun doProcessPointerInput(event: PointerInputEvent): ProcessResult {
=======
>>>>>>> e2a3108b
        return pointerInputEventProcessor.process(
            event,
            this,
            isInBounds = isInBounds && event.pointers.all {
                bounds.contains(it.position.round())
            }
        ).also {
            commitPointerIcon(component)
        }
    }

    override fun processPointerInput(timeMillis: Long, pointers: List<TestPointerInputEventData>) {
        processPointerInput(
            PointerInputEvent(
                PointerEventType.Unknown,
                timeMillis,
                pointers.map { it.toPointerInputEventData() },
                if (pointers.any { it.down }) PrimaryPressedPointerButtons else DefaultPointerButtons
            )
        )
    }

    override val pointerIconService: PointerIconService =
        object : PointerIconService {
            override var current: PointerIcon
                get() = getPointerIcon(component)
                set(value) { setPointerIcon(component, value) }
        }
}

internal expect fun sendKeyEvent(
    platformInputService: PlatformInput,
    keyInputModifier: KeyInputModifier,
    keyEvent: KeyEvent
): Boolean

internal expect fun commitPointerIcon(
    containerCursor: PlatformComponentWithCursor?
)

internal expect fun setPointerIcon(
    containerCursor: PlatformComponentWithCursor?,
    icon: PointerIcon?
)

@OptIn(ExperimentalComposeUiApi::class)
internal expect fun getPointerIcon(
    containerCursor: PlatformComponentWithCursor?
): PointerIcon<|MERGE_RESOLUTION|>--- conflicted
+++ resolved
@@ -336,58 +336,10 @@
         root.draw(canvas.asComposeCanvas())
     }
 
-<<<<<<< HEAD
-    private var desiredPointerIcon: PointerIcon? = null
-
-    private var needSendSyntheticEvents = false
-    private var lastPointerEvent: PointerInputEvent? = null
-
-    private val scheduleSyntheticEvents: () -> Unit = {
-        // we can't send event synchronously, as we can have call of `measureAndLayout`
-        // inside the event handler. So we can have a situation when we call event handler inside
-        // event handler. And that can lead to unpredictable behaviour.
-        // Nature of synthetic events doesn't require that they should be fired
-        // synchronously on layout change.
-        needSendSyntheticEvents = true
-        onNeedRender?.invoke()
-    }
-
-    // TODO(demin) should we repeat all events, or only which are make sense?
-    //  For example, touch Move after touch Release doesn't make sense,
-    //  and an application can handle it in a wrong way
-    //  Desktop doesn't support touch at the moment, but when it will, we should resolve this.
-    private fun sendSyntheticEvents() {
-        if (needSendSyntheticEvents) {
-            needSendSyntheticEvents = false
-            val lastPointerEvent = lastPointerEvent
-            if (lastPointerEvent != null) {
-                doProcessPointerInput(
-                    PointerInputEvent(
-                        PointerEventType.Move,
-                        lastPointerEvent.uptime,
-                        lastPointerEvent.pointers,
-                        lastPointerEvent.mouseEvent
-                    )
-                )
-            }
-        }
-    }
-=======
     private val scheduleSyntheticEvents = component::scheduleSyntheticMoveEvent
->>>>>>> e2a3108b
 
     internal fun processPointerInput(event: PointerInputEvent, isInBounds: Boolean = true): ProcessResult {
         measureAndLayout()
-<<<<<<< HEAD
-        sendSyntheticEvents()
-        desiredPointerIcon = null
-        lastPointerEvent = event
-        return doProcessPointerInput(event)
-    }
-
-    private fun doProcessPointerInput(event: PointerInputEvent): ProcessResult {
-=======
->>>>>>> e2a3108b
         return pointerInputEventProcessor.process(
             event,
             this,
