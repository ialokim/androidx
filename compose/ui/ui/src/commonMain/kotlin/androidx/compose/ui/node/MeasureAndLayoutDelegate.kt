/*
 * Copyright 2020 The Android Open Source Project
 *
 * Licensed under the Apache License, Version 2.0 (the "License");
 * you may not use this file except in compliance with the License.
 * You may obtain a copy of the License at
 *
 *      http://www.apache.org/licenses/LICENSE-2.0
 *
 * Unless required by applicable law or agreed to in writing, software
 * distributed under the License is distributed on an "AS IS" BASIS,
 * WITHOUT WARRANTIES OR CONDITIONS OF ANY KIND, either express or implied.
 * See the License for the specific language governing permissions and
 * limitations under the License.
 */

package androidx.compose.ui.node

import androidx.compose.runtime.collection.mutableVectorOf
import androidx.compose.ui.layout.OnGloballyPositionedModifier
import androidx.compose.ui.node.LayoutNode.LayoutState.LayingOut
import androidx.compose.ui.node.LayoutNode.LayoutState.Measuring
import androidx.compose.ui.node.LayoutNode.LayoutState.Idle
import androidx.compose.ui.node.LayoutNode.UsageByParent.InLayoutBlock
import androidx.compose.ui.node.LayoutNode.UsageByParent.InMeasureBlock
import androidx.compose.ui.unit.Constraints
import androidx.compose.ui.util.fastForEach

/**
 * Keeps track of [LayoutNode]s which needs to be remeasured or relaid out.
 *
 * Use [requestRemeasure] to schedule remeasuring or [requestRelayout] to schedule relayout.
 *
 * Use [measureAndLayout] to perform scheduled actions and [dispatchOnPositionedCallbacks] to
 * dispatch [OnGloballyPositionedModifier] callbacks for the nodes affected by the previous
 * [measureAndLayout] execution.
 */
internal class MeasureAndLayoutDelegate(private val root: LayoutNode) {
    /**
     * LayoutNodes that need measure or layout.
     */
    private val relayoutNodes = DepthSortedSet(Owner.enableExtraAssertions)

    /**
     * Whether any LayoutNode needs measure or layout.
     */
    val hasPendingMeasureOrLayout get() = relayoutNodes.isNotEmpty()

    /**
     * Flag to indicate that we're currently measuring.
     */
    private var duringMeasureLayout = false

    /**
     * Dispatches on positioned callbacks.
     */
    private val onPositionedDispatcher = OnPositionedDispatcher()

    /**
     * List of listeners that must be called after layout has completed.
     */
    private val onLayoutCompletedListeners = mutableVectorOf<Owner.OnLayoutCompletedListener>()

    /**
     * The current measure iteration. The value is incremented during the [measureAndLayout]
     * execution. Some [measureAndLayout] executions will increment it more than once.
     */
    var measureIteration: Long = 1L
        get() {
            require(duringMeasureLayout) {
                "measureIteration should be only used during the measure/layout pass"
            }
            return field
        }
        private set

    /**
     * Stores the list of [LayoutNode]s scheduled to be remeasured in the next measure/layout pass.
     * We were unable to mark them as needsRemeasure=true previously as this request happened
     * during the previous measure/layout pass and they were already measured as part of it.
     * See [requestRemeasure] for more details.
     */
    private val postponedMeasureRequests = mutableListOf<LayoutNode>()

    private var rootConstraints: Constraints? = null

    /**
     * @param constraints The constraints to measure the root [LayoutNode] with
     */
    fun updateRootConstraints(constraints: Constraints) {
        if (rootConstraints != constraints) {
            require(!duringMeasureLayout)
            rootConstraints = constraints
            root.markMeasurePending()
            relayoutNodes.add(root)
        }
    }

    private val consistencyChecker: LayoutTreeConsistencyChecker? =
        if (Owner.enableExtraAssertions) {
            LayoutTreeConsistencyChecker(
                root,
                relayoutNodes,
                postponedMeasureRequests
            )
        } else {
            null
        }

    /**
     * Requests remeasure for this [layoutNode] and nodes affected by its measure result.
     *
     * @return true if the [measureAndLayout] execution should be scheduled as a result
     * of the request.
     */
<<<<<<< HEAD
    fun requestRemeasure(layoutNode: LayoutNode): Boolean = when (layoutNode.layoutState) {
        Measuring, NeedsRemeasure -> {
            // requestMeasure has already been called for this node or
            // we're currently measuring it, let's swallow. example when it happens: we compose
            // DataNode inside BoxWithConstraints, this calls onRequestMeasure on DataNode's
            // parent, but this parent is BoxWithConstraints which is currently measuring.
            false
        }
        LayingOut -> {
            // requestMeasure is currently laying out and it is incorrect to request remeasure
            // now, let's postpone it.
            postponedMeasureRequests.add(layoutNode)
            consistencyChecker?.assertConsistent()
            false
        }
        NeedsRelayout, Ready -> {
            layoutNode.layoutState = NeedsRemeasure
            if (layoutNode.isPlaced || layoutNode.canAffectParent) {
                val parentLayoutState = layoutNode.parent?.layoutState
                if (parentLayoutState != NeedsRemeasure) {
                    relayoutNodes.add(layoutNode)
=======
    fun requestRemeasure(layoutNode: LayoutNode, forced: Boolean = false): Boolean =
        when (layoutNode.layoutState) {
            Measuring -> {
                // requestMeasure has already been called for this node or
                // we're currently measuring it, let's swallow. example when it happens: we compose
                // DataNode inside BoxWithConstraints, this calls onRequestMeasure on DataNode's
                // parent, but this parent is BoxWithConstraints which is currently measuring.
                false
            }
            LayingOut -> {
                // requestMeasure is currently laying out and it is incorrect to request remeasure
                // now, let's postpone it.
                postponedMeasureRequests.add(layoutNode)
                consistencyChecker?.assertConsistent()
                false
            }
            Idle -> {
                if (layoutNode.measurePending && !forced) {
                    false
                } else {
                    layoutNode.markMeasurePending()
                    if (layoutNode.isPlaced || layoutNode.canAffectParent) {
                        if (layoutNode.parent?.measurePending != true) {
                            relayoutNodes.add(layoutNode)
                        }
                    }
                    !duringMeasureLayout
>>>>>>> 80fe7a4a
                }
            }
        }

    /**
     * Requests relayout for this [layoutNode] and nodes affected by its position.
     *
     * @return true if the [measureAndLayout] execution should be scheduled as a result
     * of the request.
     */
    fun requestRelayout(layoutNode: LayoutNode, forced: Boolean = false): Boolean =
        when (layoutNode.layoutState) {
            Measuring, LayingOut -> {
                // don't need to do anything else since the parent is already scheduled
                // for a relayout (measure will trigger relayout), or is laying out right now
                consistencyChecker?.assertConsistent()
                false
            }
            Idle -> {
                if ((layoutNode.measurePending || layoutNode.layoutPending) && !forced) {
                    // don't need to do anything else since the parent is already scheduled
                    // for a relayout (measure will trigger relayout), or is laying out right now
                    consistencyChecker?.assertConsistent()
                    false
                } else {
                    layoutNode.markLayoutPending()
                    if (layoutNode.isPlaced) {
                        val parent = layoutNode.parent
                        if (parent?.layoutPending != true && parent?.measurePending != true) {
                            relayoutNodes.add(layoutNode)
                        }
                    }
                    !duringMeasureLayout
                }
            }
        }

    /**
     * @return true if the [LayoutNode] size has been changed.
     */
    private fun doRemeasure(layoutNode: LayoutNode, constraints: Constraints?): Boolean {
        val sizeChanged = if (constraints != null) {
            layoutNode.remeasure(constraints)
        } else {
            layoutNode.remeasure()
        }
        val parent = layoutNode.parent
        if (sizeChanged && parent != null) {
            if (layoutNode.measuredByParent == InMeasureBlock) {
                requestRemeasure(parent)
            } else if (layoutNode.measuredByParent == InLayoutBlock) {
                requestRelayout(parent)
            }
        }
        return sizeChanged
    }

    /**
     * Iterates through all LayoutNodes that have requested layout and measures and lays them out
     */
    fun measureAndLayout(onLayout: (() -> Unit)? = null): Boolean {
        var rootNodeResized = false
        performMeasureAndLayout {
            if (relayoutNodes.isNotEmpty()) {
                relayoutNodes.popEach { layoutNode ->
                    val sizeChanged = remeasureAndRelayoutIfNeeded(layoutNode)
                    if (layoutNode === root && sizeChanged) {
                        rootNodeResized = true
                    }
                }
                onLayout?.invoke()
            }
        }
        callOnLayoutCompletedListeners()
        return rootNodeResized
    }

    fun measureAndLayout(layoutNode: LayoutNode, constraints: Constraints) {
        require(layoutNode != root)
        performMeasureAndLayout {
            relayoutNodes.remove(layoutNode)
            // we don't check for the layoutState as even if the node doesn't need remeasure
            // it could be remeasured because the constraints changed.
            doRemeasure(layoutNode, constraints)
            if (layoutNode.layoutPending && layoutNode.isPlaced) {
                layoutNode.replace()
                onPositionedDispatcher.onNodePositioned(layoutNode)
            }
        }
        callOnLayoutCompletedListeners()
    }

    private inline fun performMeasureAndLayout(block: () -> Unit) {
        require(root.isAttached)
        require(root.isPlaced)
        require(!duringMeasureLayout)
        // we don't need to measure any children unless we have the correct root constraints
        if (rootConstraints != null) {
            duringMeasureLayout = true
            try {
                block()
            } finally {
                duringMeasureLayout = false
            }
            consistencyChecker?.assertConsistent()
        }
    }

    fun registerOnLayoutCompletedListener(listener: Owner.OnLayoutCompletedListener) {
        onLayoutCompletedListeners += listener
    }

    private fun callOnLayoutCompletedListeners() {
        onLayoutCompletedListeners.forEach { it.onLayoutComplete() }
        onLayoutCompletedListeners.clear()
    }

    /**
     * Does actual remeasure and relayout on the node if it is required.
     * The [layoutNode] should be already removed from [relayoutNodes] before running it.
     *
     * @return true if the [LayoutNode] size has been changed.
     */
    private fun remeasureAndRelayoutIfNeeded(layoutNode: LayoutNode): Boolean {
        var sizeChanged = false
        if (layoutNode.isPlaced ||
            layoutNode.canAffectParent ||
            layoutNode.alignmentLines.required
        ) {
            if (layoutNode.measurePending) {
                val constraints = if (layoutNode === root) rootConstraints!! else null
                sizeChanged = doRemeasure(layoutNode, constraints)
            }
            if (layoutNode.layoutPending && layoutNode.isPlaced) {
                if (layoutNode === root) {
                    layoutNode.place(0, 0)
                } else {
                    layoutNode.replace()
                }
                onPositionedDispatcher.onNodePositioned(layoutNode)
                consistencyChecker?.assertConsistent()
            }
            // execute postponed `onRequestMeasure`
            if (postponedMeasureRequests.isNotEmpty()) {
                postponedMeasureRequests.fastForEach {
                    if (it.isAttached) {
                        requestRemeasure(it)
                    }
                }
                postponedMeasureRequests.clear()
            }
        }
        return sizeChanged
    }

    /**
     * Makes sure the passed [layoutNode] and its subtree is remeasured and has the final sizes.
     *
     * The node or some of the nodes in its subtree can still be kept unmeasured if they are
     * not placed and don't affect the parent size. See [requestRemeasure] for details.
     */
    fun forceMeasureTheSubtree(layoutNode: LayoutNode) {
        // if there is nothing in `relayoutNodes` everything is remeasured.
        if (relayoutNodes.isEmpty()) {
            return
        }

        // assert that it is executed during the `measureAndLayout` pass.
        check(duringMeasureLayout)
        // if this node is not yet measured this invocation shouldn't be needed.
        require(!layoutNode.measurePending)

        layoutNode._children.forEach { child ->
            if (child.measurePending && relayoutNodes.remove(child)) {
                remeasureAndRelayoutIfNeeded(child)
            }

            // if the child is still in NeedsRemeasure state then this child remeasure wasn't
            // needed. it can happen for example when this child is not placed and can't affect
            // the parent size. we can skip the whole subtree.
            if (!child.measurePending) {
                // run recursively for the subtree.
                forceMeasureTheSubtree(child)
            }
        }

        // if the child was resized during the remeasurement it could request a remeasure on
        // the parent. we need to remeasure now as this function assumes the whole subtree is
        // fully measured as a result of the invocation.
        if (layoutNode.measurePending && relayoutNodes.remove(layoutNode)) {
            remeasureAndRelayoutIfNeeded(layoutNode)
        }
    }

    /**
     * Dispatch [OnPositionedModifier] callbacks for the nodes affected by the previous
     * [measureAndLayout] execution.
     *
     * @param forceDispatch true means the whole tree should dispatch the callback (for example
     * when the global position of the Owner has been changed)
     */
    fun dispatchOnPositionedCallbacks(forceDispatch: Boolean = false) {
        if (forceDispatch) {
            onPositionedDispatcher.onRootNodePositioned(root)
        }
        onPositionedDispatcher.dispatch()
    }

    /**
     * Removes [node] from the list of LayoutNodes being scheduled for the remeasure/relayout as
     * it was detached.
     */
    fun onNodeDetached(node: LayoutNode) {
        relayoutNodes.remove(node)
    }

    private val LayoutNode.canAffectParent
        get() = measurePending &&
            (measuredByParent == InMeasureBlock || alignmentLines.required)
}<|MERGE_RESOLUTION|>--- conflicted
+++ resolved
@@ -113,29 +113,6 @@
      * @return true if the [measureAndLayout] execution should be scheduled as a result
      * of the request.
      */
-<<<<<<< HEAD
-    fun requestRemeasure(layoutNode: LayoutNode): Boolean = when (layoutNode.layoutState) {
-        Measuring, NeedsRemeasure -> {
-            // requestMeasure has already been called for this node or
-            // we're currently measuring it, let's swallow. example when it happens: we compose
-            // DataNode inside BoxWithConstraints, this calls onRequestMeasure on DataNode's
-            // parent, but this parent is BoxWithConstraints which is currently measuring.
-            false
-        }
-        LayingOut -> {
-            // requestMeasure is currently laying out and it is incorrect to request remeasure
-            // now, let's postpone it.
-            postponedMeasureRequests.add(layoutNode)
-            consistencyChecker?.assertConsistent()
-            false
-        }
-        NeedsRelayout, Ready -> {
-            layoutNode.layoutState = NeedsRemeasure
-            if (layoutNode.isPlaced || layoutNode.canAffectParent) {
-                val parentLayoutState = layoutNode.parent?.layoutState
-                if (parentLayoutState != NeedsRemeasure) {
-                    relayoutNodes.add(layoutNode)
-=======
     fun requestRemeasure(layoutNode: LayoutNode, forced: Boolean = false): Boolean =
         when (layoutNode.layoutState) {
             Measuring -> {
@@ -163,7 +140,6 @@
                         }
                     }
                     !duringMeasureLayout
->>>>>>> 80fe7a4a
                 }
             }
         }
