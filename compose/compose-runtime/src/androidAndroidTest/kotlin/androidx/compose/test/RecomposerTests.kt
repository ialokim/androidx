/*
 * Copyright 2020 The Android Open Source Project
 *
 * Licensed under the Apache License, Version 2.0 (the "License");
 * you may not use this file except in compliance with the License.
 * You may obtain a copy of the License at
 *
 *      http://www.apache.org/licenses/LICENSE-2.0
 *
 * Unless required by applicable law or agreed to in writing, software
 * distributed under the License is distributed on an "AS IS" BASIS,
 * WITHOUT WARRANTIES OR CONDITIONS OF ANY KIND, either express or implied.
 * See the License for the specific language governing permissions and
 * limitations under the License.
 */

package androidx.compose.test

import android.view.View
import android.view.ViewGroup
import android.widget.LinearLayout
import android.widget.TextView
import androidx.compose.Composable
<<<<<<< HEAD
import androidx.compose.Recomposer
import androidx.compose.Untracked
import androidx.compose.clearRoots
import androidx.compose.compositionReference
import androidx.compose.escapeCompose
import androidx.compose.frames.currentFrame
=======
import androidx.compose.ExperimentalComposeApi
import androidx.compose.clearRoots
>>>>>>> 0eb1b74c
import androidx.compose.getValue
import androidx.compose.invalidate
import androidx.compose.key
import androidx.compose.mutableStateOf
import androidx.compose.remember
import androidx.compose.setValue
<<<<<<< HEAD
import androidx.test.ext.junit.runners.AndroidJUnit4
import androidx.test.filters.MediumTest
import androidx.ui.core.LayoutNode
import androidx.ui.core.subcomposeInto
import androidx.ui.node.UiComposer
=======
import androidx.compose.snapshots.currentSnapshot
import androidx.test.ext.junit.runners.AndroidJUnit4
import androidx.test.filters.MediumTest
>>>>>>> 0eb1b74c
import junit.framework.TestCase.assertEquals
import junit.framework.TestCase.assertFalse
import junit.framework.TestCase.assertNotSame
import junit.framework.TestCase.assertTrue
import org.junit.After
import org.junit.Rule
import org.junit.Test
import org.junit.runner.RunWith

@MediumTest
@RunWith(AndroidJUnit4::class)
class RecomposerTests : BaseComposeTest() {
    @After
    fun teardown() {
        clearRoots()
    }

    @get:Rule
    override val activityRule = makeTestActivityRule()

    @Test
    fun testNativeViewWithAttributes() {
        compose {
            TextView(id = 456, text = "some text")
        }.then { activity ->
            assertEquals(1, activity.root.childCount)

            val tv = activity.findViewById(456) as TextView
            assertEquals("some text", tv.text)

            assertEquals(tv, activity.root.getChildAt(0))
        }
    }

    @Test
    fun testSlotKeyChangeCausesRecreate() {
        var i = 1
        var tv1: TextView? = null
        val trigger = Trigger()
        compose {
            trigger.subscribe()
            // this should cause the textview to get recreated on every compose
            i++

            key(i) {
                TextView(id = 456, text = "some text")
            }
        }.then { activity ->
            tv1 = activity.findViewById(456) as TextView
            trigger.recompose()
        }.then { activity ->
            assertEquals("Compose got called twice", 3, i)

            val tv2 = activity.findViewById(456) as TextView

            assertFalse(
                "The text views should be different instances",
                tv1 === tv2
            )

            assertEquals(
                "The unused child got removed from the view hierarchy",
                1,
                activity.root.childCount
            )
        }
    }

    @Test
    fun testViewWithViewChildren() {
        compose {
            LinearLayout(id = 345) {
                TextView(id = 456, text = "some text")
                TextView(id = 567, text = "some text")
            }
        }.then { activity ->
            val ll = activity.findViewById(345) as LinearLayout
            val tv1 = activity.findViewById(456) as TextView
            val tv2 = activity.findViewById(567) as TextView

            assertEquals("The linear layout should be the only child of root", 1,
                activity.root.childCount)
            assertEquals("Both children should have been added", 2, ll.childCount)
            assertTrue(
                "Should be the expected TextView (1)",
                ll.getChildAt(0) === tv1
            )
            assertTrue(
                "Should be the expected TextView (2)",
                ll.getChildAt(1) === tv2
            )
        }
    }

    @Test
    fun testForLoop() {
        val items = listOf(1, 2, 3, 4, 5, 6)
        compose {
            LinearLayout(id = 345) {
                for (i in items) {
                    TextView(id = 456, text = "some text $i")
                }
            }
        }.then { activity ->
            val ll = activity.findViewById(345) as LinearLayout

            assertEquals("The linear layout should be the only child of root", 1,
                activity.root.childCount)
            assertEquals("Each item in the for loop should be a child", items.size, ll.childCount)
            items.forEachIndexed { index, i ->
                assertEquals(
                    "Should be the correct child", "some text $i",
                    (ll.getChildAt(index) as TextView).text
                )
            }
        }
    }

    @Test
    fun testRecompose() {
        val counter = Counter()

        compose {
            RecomposeTestComponentsA(
                counter,
                ClickAction.Recompose
            )
        }.then { activity ->
            // everything got rendered once
            assertEquals(1, counter["A"])
            assertEquals(1, counter["100"])
            assertEquals(1, counter["101"])
            assertEquals(1, counter["102"])

            (activity.findViewById(100) as TextView).performClick()
            (activity.findViewById(102) as TextView).performClick()

            // nothing should happen synchronously
            assertEquals(1, counter["A"])
            assertEquals(1, counter["100"])
            assertEquals(1, counter["101"])
            assertEquals(1, counter["102"])
        }.then { activity ->
            // only the clicked view got rerendered
            assertEquals(1, counter["A"])
            assertEquals(2, counter["100"])
            assertEquals(1, counter["101"])
            assertEquals(2, counter["102"])

            // recompose() both the parent and the child... and show that the child only
            // recomposes once as a result
            (activity.findViewById(99) as LinearLayout).performClick()
            (activity.findViewById(102) as TextView).performClick()
        }.then {

            assertEquals(2, counter["A"])
            assertEquals(3, counter["100"])
            assertEquals(2, counter["101"])
            assertEquals(3, counter["102"])
        }
    }

    @Test
    fun testRootRecompose() {
        val counter = Counter()
        val trigger = Trigger()

        val listener =
            ClickAction.PerformOnView {
                trigger.recompose()
            }

        compose {
            trigger.subscribe()
            RecomposeTestComponentsA(
                counter,
                listener
            )
        }.then { activity ->
            // everything got rendered once
            assertEquals(1, counter["A"])
            assertEquals(1, counter["100"])
            assertEquals(1, counter["101"])
            assertEquals(1, counter["102"])

            (activity.findViewById(100) as TextView).performClick()
            (activity.findViewById(102) as TextView).performClick()

            // nothing should happen synchronously
            assertEquals(1, counter["A"])
            assertEquals(1, counter["100"])
            assertEquals(1, counter["101"])
            assertEquals(1, counter["102"])
        }.then { activity ->
            // as we recompose ROOT on every tap, everything should be increased once, because two
            // clicks layed to one frame. None of these components are skippable, so each increments
            assertEquals(2, counter["A"])
            assertEquals(2, counter["100"])
            assertEquals(2, counter["101"])
            assertEquals(2, counter["102"])

            (activity.findViewById(99) as LinearLayout).performClick()
            (activity.findViewById(102) as TextView).performClick()
        }.then {
            // again, no matter what we tapped, we want to recompose root, so all counts increased
            assertEquals(3, counter["A"])
            assertEquals(3, counter["100"])
            assertEquals(3, counter["101"])
            assertEquals(3, counter["102"])
        }
    }

    // components for testing recompose behavior above
    sealed class ClickAction {
        object Recompose : ClickAction()
        class PerformOnView(val action: (View) -> Unit) : ClickAction()
    }

    @Composable fun RecomposeTestComponentsB(counter: Counter, listener: ClickAction, id: Int = 0) {
        counter.inc("$id")

        val recompose = invalidate

        TextView(id = id, onClickListener = View.OnClickListener {
            @Suppress("DEPRECATION")
            when (listener) {
                is ClickAction.Recompose -> recompose()
                is ClickAction.PerformOnView -> listener.action.invoke(it)
            }
        })
    }

    @Composable fun RecomposeTestComponentsA(counter: Counter, listener: ClickAction) {
        counter.inc("A")
        val recompose = invalidate
            LinearLayout(id = 99, onClickListener = View.OnClickListener {
                @Suppress("DEPRECATION")
                when (listener) {
                    is ClickAction.Recompose -> recompose()
                    is ClickAction.PerformOnView -> listener.action.invoke(it)
                }
            }) {
                for (id in 100..102) {
                    key(id) {
                        RecomposeTestComponentsB(
                            counter,
                            listener,
                            id
                        )
                    }
                }
            }
    }

    @Test
    fun testCorrectViewTree() {
        compose {
            LinearLayout {
                LinearLayout { }
                LinearLayout { }
            }
            LinearLayout { }
        }.then { activity ->
            assertChildHierarchy(activity.root) {
                """
                    <LinearLayout>
                        <LinearLayout />
                        <LinearLayout />
                    </LinearLayout>
                    <LinearLayout />
                """
            }
        }
    }

    @Test
    fun testCorrectViewTreeWithComponents() {

        @Composable fun B() {
            TextView()
        }

        compose {
            LinearLayout {
                LinearLayout {
                    B()
                }
                LinearLayout {
                    B()
                }
            }
        }.then { activity ->

            assertChildHierarchy(activity.root) {
                """
                <LinearLayout>
                    <LinearLayout>
                        <TextView />
                    </LinearLayout>
                    <LinearLayout>
                        <TextView />
                    </LinearLayout>
                </LinearLayout>
                """
            }
        }
    }

    @Test
    fun testCorrectViewTreeWithComponentWithMultipleRoots() {

        @Composable fun B() {
            TextView()
            TextView()
        }

        compose {
            LinearLayout {
                LinearLayout {
                    B()
                }
                LinearLayout {
                    B()
                }
            }
        }.then {

            assertChildHierarchy(activity.root) {
                """
                <LinearLayout>
                    <LinearLayout>
                        <TextView />
                        <TextView />
                    </LinearLayout>
                    <LinearLayout>
                        <TextView />
                        <TextView />
                    </LinearLayout>
                </LinearLayout>
                """
            }
        }
    }

    @Test // regression b/157111271
    fun testInsertDuringRecomposition() {
        var includeA by mutableStateOf(false)
        var someState by mutableStateOf(0)
        var someOtherState by mutableStateOf(1)

        @Composable fun B(@Suppress("UNUSED_PARAMETER") value: Int) {
            // empty
        }

        @Composable fun A() {
            B(someState)
            someState++
        }

        @Composable fun T() {
            subCompose {
                // Take up some slot space
                // This makes it more likely to reproduce bug 157111271.
                remember(1, 2, 3, 4, 5, 6, 7, 8, 9, 10, 11, 12, 13, 14, 15) {
                    1
                }
                if (includeA) {
                    Wrapper {
                        B(0)
                        B(someOtherState)
                        B(2)
                        B(3)
                        B(4)
                        A()
                    }
                }
            }
        }

        compose {
            T()
        }.then {
            includeA = true
        }.then {
            someOtherState = 10
        }.then {
            // force recompose
        }
    }

    @Test
    @OptIn(ExperimentalComposeApi::class)
    fun testFrameTransition() {
        var snapshotId: Int? = null
        compose {
            snapshotId = currentSnapshot().id
        }.then {
            assertNotSame(snapshotId, currentSnapshot().id)
        }
    }

    @Composable
    fun subCompose(block: @Composable () -> Unit) {
        val container =
            remember { escapeCompose { LayoutNode() } }
        val reference = compositionReference()
        // TODO(b/150390669): Review use of @Untracked
        subcomposeInto(
            activityRule.activity,
            container,
            Recomposer.current(),
            reference
        ) @Untracked {
            block()
        }
    }
}

@Composable
fun Wrapper(children: @Composable () -> Unit) {
    children()
}

@Composable
fun Wrapper(children: @Composable () -> Unit) {
    children()
}

fun assertChildHierarchy(root: ViewGroup, getHierarchy: () -> String) {
    val realHierarchy = printChildHierarchy(root)

    assertEquals(
        normalizeString(getHierarchy()),
        realHierarchy.trim()
    )
}

fun normalizeString(str: String): String {
    val lines = str.split('\n').dropWhile { it.isBlank() }.dropLastWhile {
        it.isBlank()
    }
    if (lines.isEmpty()) return ""
    val toRemove = lines.first().takeWhile { it == ' ' }.length
    return lines.joinToString("\n") { it.substring(Math.min(toRemove, it.length)) }
}

fun printChildHierarchy(root: ViewGroup): String {
    val sb = StringBuilder()
    for (i in 0 until root.childCount) {
        printView(root.getChildAt(i), 0, sb)
    }
    return sb.toString()
}

fun printView(view: View, indent: Int, sb: StringBuilder) {
    val whitespace = " ".repeat(indent)
    val name = view.javaClass.simpleName
    val attributes = printAttributes(view)
    if (view is ViewGroup && view.childCount > 0) {
        sb.appendLine("$whitespace<$name$attributes>")
        for (i in 0 until view.childCount) {
            printView(view.getChildAt(i), indent + 4, sb)
        }
        sb.appendLine("$whitespace</$name>")
    } else {
        sb.appendLine("$whitespace<$name$attributes />")
    }
}

fun printAttributes(view: View): String {
    val attrs = mutableListOf<String>()

    // NOTE: right now we only look for id and text as attributes to print out... but we are
    // free to add more if it makes sense
    if (view.id != -1) {
        attrs.add("id=${view.id}")
    }

    if (view is TextView && view.text.length > 0) {
        attrs.add("text='${view.text}'")
    }

    val result = attrs.joinToString(" ", prefix = " ")
    if (result.length == 1) {
        return ""
    }
    return result
}

class Counter {
    private var counts = mutableMapOf<String, Int>()
    fun inc(key: String) = counts.getOrPut(key, { 0 }).let { counts[key] = it + 1 }
    fun reset() {
        counts = mutableMapOf()
    }

    operator fun get(key: String) = counts[key] ?: 0
}<|MERGE_RESOLUTION|>--- conflicted
+++ resolved
@@ -21,34 +21,17 @@
 import android.widget.LinearLayout
 import android.widget.TextView
 import androidx.compose.Composable
-<<<<<<< HEAD
-import androidx.compose.Recomposer
-import androidx.compose.Untracked
-import androidx.compose.clearRoots
-import androidx.compose.compositionReference
-import androidx.compose.escapeCompose
-import androidx.compose.frames.currentFrame
-=======
 import androidx.compose.ExperimentalComposeApi
 import androidx.compose.clearRoots
->>>>>>> 0eb1b74c
 import androidx.compose.getValue
 import androidx.compose.invalidate
 import androidx.compose.key
 import androidx.compose.mutableStateOf
 import androidx.compose.remember
 import androidx.compose.setValue
-<<<<<<< HEAD
-import androidx.test.ext.junit.runners.AndroidJUnit4
-import androidx.test.filters.MediumTest
-import androidx.ui.core.LayoutNode
-import androidx.ui.core.subcomposeInto
-import androidx.ui.node.UiComposer
-=======
 import androidx.compose.snapshots.currentSnapshot
 import androidx.test.ext.junit.runners.AndroidJUnit4
 import androidx.test.filters.MediumTest
->>>>>>> 0eb1b74c
 import junit.framework.TestCase.assertEquals
 import junit.framework.TestCase.assertFalse
 import junit.framework.TestCase.assertNotSame
@@ -449,27 +432,6 @@
             assertNotSame(snapshotId, currentSnapshot().id)
         }
     }
-
-    @Composable
-    fun subCompose(block: @Composable () -> Unit) {
-        val container =
-            remember { escapeCompose { LayoutNode() } }
-        val reference = compositionReference()
-        // TODO(b/150390669): Review use of @Untracked
-        subcomposeInto(
-            activityRule.activity,
-            container,
-            Recomposer.current(),
-            reference
-        ) @Untracked {
-            block()
-        }
-    }
-}
-
-@Composable
-fun Wrapper(children: @Composable () -> Unit) {
-    children()
 }
 
 @Composable
