--- conflicted
+++ resolved
@@ -320,13 +320,8 @@
         Modifier.mouseDragGestureDetector(
             observer = manager.mouseSelectionObserver,
             enabled = enabled
-<<<<<<< HEAD
         ).pointerHoverIcon(textPointerIcon)
     }
-=======
-        )
-    }.pointerHoverIcon(textPointerIcon)
->>>>>>> 6f2bc895
 
     val drawModifier = Modifier.drawBehind {
         state.layoutResult?.let { layoutResult ->
@@ -507,7 +502,6 @@
             state.layoutResult?.decorationBoxCoordinates = it
         }
 
-<<<<<<< HEAD
     val showHandleAndMagnifier = enabled && state.hasFocus && isInTouchMode
     val magnifierModifier = if (showHandleAndMagnifier) {
         Modifier.textFieldMagnifier(manager)
@@ -516,9 +510,6 @@
     }
 
     Box(modifier = decorationBoxModifier, propagateMinConstraints = true) {
-=======
-    CoreTextFieldRootBox(decorationBoxModifier, manager) {
->>>>>>> 6f2bc895
         decorationBox {
             // Modifiers applied directly to the internal input field implementation. In general,
             // these will most likely include draw, layout and IME related modifiers.
